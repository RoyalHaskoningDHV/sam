# Changelog

From version 2.5.0 on, we use the [semantic versioning](https://semver.org/) scheme:

Version X.Y.Z stands for:
- X = Major version: if any backwards incompatible changes are introduced to the public API
- Y = Minor version: if new, backwards compatible functionality is introduced to the public API
- Z = Patch version: if only backwards compatible bug fixes are introduced

-------------

<<<<<<< HEAD
## Version 2.11.1

### Changes
- Fixed the version info for the Sphinx docs

## Version 2.11.0

### Changes
- Moved to pyproject.toml instead of setup.py to make this package more future proof
- Removed deprecated Azure Devops pipelines
=======
## Version 2.10.4

### Chages
- Updated package dependencies for scikit-learn
- Changed the DeepExplainer to the model agnostic KernelExplainer, so we can remove all the v1 dependencies on tensorflow
- Fixed pytest MPL bug by temporarily setting it to a previous version 
>>>>>>> f725da55

## Version 2.10.3

### Changes
<<<<<<< HEAD
- Added `.readthedocs.yml` and `docs/requirements.txt` to include requirements for readthedocs build.
=======
- Added `average_type` to `BaseTimeseriesRegressor.__init__()`.
- `SamQuantileMLP.__init__()` now passes `average_type` to `BaseTimeseriesRegressor.__init__()`.
- Update `BaseTimeseriesRegressor.score()` to account for the `self.average_type`: in case of "mean" take the MSE of the average predictions and in case of "median" take the MAE of the average predictions.
- Fixed various spelling errors in `CHANGELOG.MD` and `models`.
>>>>>>> f725da55

## Version 2.10.2

### Changes
- Updated `CONTRIBUTING.md` for open source / github contribution guidelines
- Added `black` to requirements and linting pipeline
- All code reformatted with `black` and project configuration

## Version 2.10.1

### Changes
- Revert version changes in `scikit-learn` and `tensorflow` due to compatibility issues

## 2.10.0

### Changes
- `decompose_datetime()` now also accepts a timezone argument. This enables the user to use time features in another timezone. For example: If your input data is in UTC, but you're expecting that human behaviour is also important and the model is applied on the Netherlands, you can add `Europe/Amsterdam` to `decompose_datetime` and it will convert the time from UTC to the correct time, also taking into account daylight savings. This only has an effect on the feature engineering, preprocessing and postprecessing should always happen on UTC dates.
- Fixed mypy errors in decompose_datetime.py
- Updated docstring examples in decompose_datetime.py (they work now)
## Version 2.9.1

### Changes
- MIT License added
- Additional information in `setup.py` and `setup.cfg` for license

## 2.9.0

### Changes
- Updates package dependencies to no longer use a fixed version, but instead a minimum version
- Changed logging submodule to logging_functions to prevent overwriting logging package
- Fixed some mypy errors
- Added fix for SHAP DeepExplainer: https://github.com/slundberg/shap/issues/2189
- Fixed some deprecation warnings

## 2.8.5

### Changes
- `pyproject.toml` provides settings for building package (required for PyPI)
- Additional information in `setup.py` for open source release

## 2.8.4

### Changes
- `predict` method from `sam.models.SPCRegressor` now accepts kwargs for compatibility. Now, swapping models with `SamQuantileMLP` with `force_monotonic_quantiles` doesn't cause a failure.

## 2.8.3

### Changes
- `sam.models.QuantileMLP` requires `predict_ahead` to be int or list, but always casts to lists. Change to tuples in version 2.6.0, but caused inconsistencies and incorrect if statements.

## 2.8.2

### Changes
- `sam.visualization.sam_quantile_plot` now displays quantiles in 5 decimals, requirement from Aquasuite with larger quantiles.

## 2.8.1

### Changes
- New (optional) parameters for  `sam.validation.RemoveFlatlines`: `backfill` and `margin`
- Simplified `sam.validation.RemoveFlatlines` to use `pandas.DataFrame.rolling` functions

## Version 2.8.0

### Changes
- `SamQuantileMLP.predict` now accepts `force_monotonic_quantiles` to force quantiles to be monotonic using a postprocessing step.

## Version 2.7.0

### Changes
- Added a SPC model to SAM called `SPCRegressor`, which uses the `SamQuantileRegressor` base class and can be used as a fall back or benchmark model

### Fixes
- `SamQuantileMLP` now accepts Sequence types for some of its init parameters (like quantiles, time_cyclicals etc.) and the default value is changed to tuples to prevent the infamous "Mutable default argument" issue.

## Version 2.6.0

### Changes
- Added a new abstract base class for all SAM models called `SamQuantileRegressor`, that contains some required abstract methods (fit, train, score, dump, load) any subclass needs to implement as well as some default implementations like a standard feature engineer. `SamQuantileMLP` is now a subclass of this new abstract base class, new classes will follow soon. 

## Version 2.5.6

### Changes
- `sam.visualization._evaluate_performance` now checks for nan in both `y_hat` and `y_true`.

## Version 2.5.5

### Changes
- `sam.visualization.performance_evaluation_fixed_predict_ahead` accepts `metric` parameter that indicates what metric to evaluate the performance with: 'R2' or 'MAE' (mean absolute error). Default metric is 'R2'.

## Version 2.5.4

### Changes

- No more bandit linting errors: replace `assert` statements
- Remove faulty try-except-pass constructions

### New features
- Function `sam.utils.contains_nan` and `sam.utils.assert_contains_nan` are added for validation

## Version 2.5.3

### Changes
- Scikit-learn version had to be <0.24.0 for certain features, TODO: update dependencies in the near future
- Updated README, setup.py and CONTRIBUTING in preparation for going open-source.

## Version 2.5.2

### Bugfix
- `LinearQuantileRegression` only contains parameters and pvalues, and data is no longer stored in
the class. This was unwanted.

### New features
- `LinearQuantileRegression` accepts `fit_intercept` parameter, similar to `sklearn.LinearRegression`.

## Version 2.5.1

### Bugfix

- `read_knmi_station_data`
  - Added a with statement to close API connection, which caused errors if used too many times  

## Version 2.5.0

### General changes
- Removed all deprecated functions, see next [subsection](#2.5.0.additional_changes) for details. All deprecated tests have been removed as well.
- All docstrings have been checked and (if needed) updated
- Type hinting in all files
- Linting changes:
   - Changed pipeline linter to flake8
   - Formatted all files in black
   - Split large classes and functions to satisfy a [maximum cyclomatic complexity](https://en.wikipedia.org/wiki/Cyclomatic_complexity) of 10
   - Moved inline imports to top of file if the packages were already imported by (any) parent
   - Sorted imports
- Updated the `README.MD` and `CONTRIBUTING.MD` files

### <a id="2.5.0.additional_changes"></a> Additional changes in subpackages
- `sam.data_sources`
    - Deleted deprecated function `sam.data_sources.create_synthetic_timeseries`
- `sam.feature_engineering`
    - Reduced duplicate code in `sam.feature_engineering.automatic_rolling_engineering` and `sam.feature_engineering.decompose_datetime`
    - `sam.feature_engineering.automatic_rolling_engineering`: all dataframe inputs must be linearly increasing in time and have a datetime index, if not an AssertionError is raised
    - Deleted deprecated function `sam.feature_engineering.build_timefeatures`
    - Moved hardcoded data in `sam.feature_engineering.tests.test_automatic_feature_engineering` to separate `test_data` parent folder
- `sam.feature_selection`
    - This subpackage is removed, as it was deprecated
- `sam.models`
    - Reduced complexity of `sam.models.SamQuantileMLP` by adding extra internal methods for large methods
- `sam.preprocessing`
    - Removed merge conflict files `sam.preprocessing\tests\test_scaling.py.orig` and `sam.preprocessing\data_scaling.py.orig`
    - Deleted deprecated function `sam.preprocessing.complete_timestamps`
- `sam.train_models`
    - This subpackage is removed, as it was deprecated
- `sam.utils`
    - Deleted deprecated functions: `sam.utils.MongoWrapper`, `sam.utils.label_dst`, `sam.utils.average_winter_time`, and `sam.utils.unit_to_seconds`
    - Added new function `sam.utils.has_strictly_increasing_index` to validate the datetime index of a dataframe
- `sam.visualization`
    - reduced complexity of `sam.visualization.sam_quantile_plot` by splitting the static and interactive plot in separate functions.

## Version 2.4.0

### New features
- `sam.data_sources.read_knmi_station_data` was added to get KNMI data for a selection of KNMI station numbers
- `sam.data_sources.read_knmi_stations` was added to get all automatic KNMI station meta data

### Bugfixes
- `sam.data_sources.read_knmi` was changed because of a new KNMI API. The package `knmy` does not work anymore. 
- `knmy` is no longer a (optional) dependency (outdated)

## Version 2.3.0

### New features
- `sam.visualization.quantile_plot` accepts `benchmark` parameter that plots the benchmark used to calculate the model performance

### Changes
- `sam.preprocessing.sam_reshape.sam_format_to_wide` now explicitly defines the arguments when calling `pd.pivot_table`
- `sam.metrics.r2_calculation.train_r2` can now use an array as a benchmark, not only a scalar average, for r2 calculation

## Version 2.2.0

### New features
- `sam.visualization.performance_evaluation_fixed_predict_ahead` accepts `train_avg_func` parameter that provides a function to calculate the average of the train set to use for r2 calculation (default=np.nanmean)

### New functions
- Name change: `sam.metrics.train_mean_r2` -> `sam.metrics.r2_calculation` to avoid circular import errors and the file now contains multiple methods
- New function: `sam.metrics.r2_calculation.train_r2` a renamed copy of `sam.metrics.r2_calculation.train_mean_r2` as any average can now be used for r2 calculation

### Changes
- `sam.metrics.train_mean_r2` is now deprecated and calls `sam.metrics.train_r2`

## Version 2.1.0

### New features
- `sam.data_sources.read_knmi` now accepts parameter `preprocessing` to transform data to more scales.

## Version 2.0.22

### New features
- `keras_joint_mae_tilted_loss`: to fit the median in quantile regression (use average_type='median' in SamQuantileMLP)
- `plot_feature_importances`: bar plot of feature importances (e.g. computed in SamQuantileMLP.quantile_feature_importances
- `compute_quantile_ratios`: to check the proportion of data falling beneath certain quantile

## Version 2.0.21

### Bugfixed
- eli5 uses the sklearn.metrics.scorer module, which is gone in 0.24.0, so we need <=0.24.0
- shap does not work with tensorflow 2.4.0 so we need <=2.3.1

## Version 2.0.20

### Bugfixed
- statsmodels is no longer a dependency (dependency introduced in version 2.0.19)

## Version 2.0.19

### New features
- `sam.metrics.tilted_loss`: A tilted loss function that works with numpy / pandas
- `sam.models.LinearQuantileRegression`: sklearn style wrapper for quantile regression using statsmodels

## Version 2.0.18

### Changes
- `sam.models.SamQuantileMLP`: Now stores the input columns (before featurebuilding) which can be accessed by `get_input_cols()`


## Version 2.0.17

### Changes
- `sam.validation.flatline`: Now accepts `window="auto"` option, for which the maximum flatline window is estimated in the `fit` method

## Version 2.0.16

### New functions
- New class: `sam.feature_engineering.SPEITransformer` for computing precipitation and evaporation features

## Version 2.0.15

### Bugfixes
- Fixed failing unit tests by removing tensorflow v1 code
- Fixed QuantileMLP, where the target would stay an integer, which fails with our custom loss functions
- Updated optional dependencies to everything we use
- With the latest pandas version a UTC to string conversion has been fixed. Removed our fix, upped the pandas version
- Updated scikit-learn to at least 0.21, which is required for the iterative imputer

### Development changes
- Added `run-linting.yml`  to run pycodestyle in devops pipelines
- Added `run-unittest.yml` to run pytest in devops pipelines
- Removed `.arcconfig` (old arcanist unit test configuration)
- Removed `.arclint` (old arcanist lint configuration)

## Version 2.0.14

### New functions
- `sam.visualisation.sam_quantile_plot`: Options to set `outlier_window` and `outlier_limit`, to only plot anomalies when at least `outlier_limit` anomalies are counted within the `outlier window`

### Bugfixes
- Bugfix in `sam.metrics.custom_callbacks`

## Version 2.0.11

### Bugfixes
- `sam.models.SamQuantileMLP.score`: if using y_scaler, now scales actual and prediction to equalize score to keras loss

## Version 2.0.10

### New functions
- `sam.models.SamQuantileMLP.quantile_feature_importances`: now has argument sum_time_components that summarizes feature importances for different features generated for a single component (i.e. in onehot encoding).

### Changes
- `sam.feature_engineering.automatic_rolling_engineering`: `estimator_type` argument can now also be 'bayeslin', which should be used if one hot components are used

### Bugfixes
- `sam.feature_engineering.automatic_rolling_engineering`: constant features are no longer deleted (broke one hot features)

## Version 2.0.9

### Bugfixes
- `sam.models.SamQuantileMLP`: When using y_scaler, name of rescaled y-series is set correctly.

### Changes
- `sam.models.SamQuantileMLP`: Now accepts a keyword argument `r2_callback_report` to add the new custom r2 callback.

### New functions
- `sam.metrics.custom_callbacks`: Added a custom callback that computes r2 with `sam.metrics.train_mean_r2` for each epoch

## Version 2.0.8

### Bugfixes
- `sam.validation.create_validation_pipe`: the imputation part is now correctly applied only to the `cols` columns in the df
- `sam.metrics.train_mean_r2`: now only adds non-nan values in np.arrays (previously would return nan R2)

## Version 2.0.7

### Changes
- `sam.visualization.quantile_plot`: now accepts custom outliers with 'outlier' argument

### Bugfixes
- `sam.visualization.quantile_plot`: now correctly shifts y_hat with predict_ahead

## Version 2.0.6

### New functions
- New function: `sam.metrics.train_mean_r2` that evaluates r2 based on the train set mean
- New function: `sam.visualization.performance_evaluation_fixed_predict_ahead` that evaluates model performance with certain predict ahead.

## Version 2.0.5

### Changes
- `sam.feature_engineering.automatic_rolling_engineering` now has new argument 'onehots'. The argument 'add_time_features' is now removed, as 'cyclicals' and 'onehots' now together make up both timefeatures

## Version 2.0.4

### Changes
- `sam.feature_engineering.decompose_datetime` 'components' argument now support 'secondofday'

## Version 2.0.3

### Changes
- `sam.visualization.quantile_plot` 'score' argument changed to 'title' to enhance generalizability

## Version 2.0.2

### New functions
- New function: `sam.visualization.quantile_plot` function creates an (interactive) plot of SamQuantileMLP output

### Changes
- `sam.feature_engineering.decompose_datetime` now has an new argument 'onehots' that converts time variables to one-hot-encoded
- `sam.feature_engineering.BuildRollingFeatures`: now as an argument 'add_lookback_to_colname'
- `sam.models.SamQuantileMLP`: now has argument 'time_onehots', default time variables adjusted accordingly
- `sam.models.SamQuantileMLP`: now has argument 'y_scaler'

### Bugfixes
- `sam.models.SamQuantileMLP`: setting use_y_as_feature to True would give error if predict ahead was 0.

## Version 2.0.1

### New functions
- New function: `sam.models.create_keras_autoencoder_mlp` function that returns keras MLP for unsupervised anomaly detection
- New function: `sam.models.create_keras_autoencoder_rnn` function that returns keras RNN for unsupervised anomaly detection
- Change `sam.models.create_keras_quantile_mlp`: supports momentum of 1.0 for no batch
normalization. Value of None is still supported.
- Change`sam.models.create_keras_quantile.rnn`: supports lower case layer types 'lstm' and 'gru'

## Version 2.0.0

A lot changed in version 2.0.0. Only changes compared to 1.0.3 are listed here.
For more details about any function, check the documentation.

### New functions

- `sam.preprocessing.RecurrentReshaper` transformer to transform 2d to 3d for Recurrent Neural networks
- `sam.preprocessing.scale_train_test` function that scales train and test set and returns fitted scalers
- `sam.validation.RemoveFlatlines` transformer that finds and removes flatlines from data
- `sam.validation.RemoveExtremeValues` transformer that finds and removes extreme values
- `sam.validation.create_validation_pipe` function that creates sklearn pipeline for data validation
- `sam.preprocessing.make_differenced_target` and `sam.preprocessing.inverse_differenced_target` allow for differencing a timeseries
- `sam.models.SamQuantileMLP` standard model for fitting wide-format timeseries data with an MLP
- `sam.models.create_keras_quantile_rnn` function that returns a keras RNN model that can predict means and quantiles
- Functions for benchmarking a model on some standard data (in sam format): `sam.models.preprocess_data_for_benchmarking`,
  `sam.models.benchmark_model`, `sam.models.plot_score_dicts`, `sam.models.benchmark_wrapper`
- `sam.feature_engineering.AutomaticRollingEngineering` transformer that calculates rolling features in a smart way

### New features

- `sam.data_sources.read_knmi` has an option to use a nearby weather station if the closest weather station contains nans
- `sam.exploration.lag_correlation` now accepts a list as the `lag` parameter
- `sam.visualization.plot_lag_correlation` looks better now
- `sam.recode_cyclical_features` now explicitly requires maximums and provides them for time features
- Added example for SamQuantileMLP at `http://10.2.0.20/sam/examples.html#samquantilemlp-demo`

### Bugfixes

- `sam.preprocessing.sam_format_to_wide` didn't work on pandas 0.23 and older
- `sam.exploration.lag_correlation` did not correctly use the correlation method parameter
- `sam.metrics.keras_tilted_loss` caused the entire package to crash if tensorflow wasn't installed
- `sam.visualization.plot_incident_heatmap` did not correctly set the y-axis
- `sam.feature_engineering.BuildRollingFeatures` threw a deprecationwarning on newer versions of pandas
- General fixes to typos and syntax in the documentation

## Version 1.0.3
Added new functions: `keras_joint_mse_tilted_loss`, `create_keras_quantile_mlp`

## Version 1.0.2

Change `decompose_datetime` and `recode_cyclical_features`: the `remove_original` argument has been deprecated and renamed to `remove_categorical`. The original name was wrong, since this parameter never removed the original features, but only the newly created categorical features.

Change `decompose_datetime` and `recode_cyclical_features`: a new parameter `keep_original` has been added. This parameter behaves the same as `BuildRollingFeatures`: it is True by default, but can be set to False to keep only the newly created features.

Add new functions: `keras_tilted_loss`, `keras_rmse`, `get_keras_forecasting_metrics`.

Improve `read_regenradar`: it now allows optional arguments to be passed directly to the lizard API. Unfortunately, as of now, we still don't have access to lizard API documentation, so usefulness of this new feature is limited.

## Version 1.0.1

Change `normalize_timestamps` signature and defaults. No UserWarning was given because the previous version was so broken that it needed to be fixed asap

Change `correct_outside_range`, `correct_below_threshold`, `correct_above_threshold` to accept series instead of a dataframe. The old behavior can be recreated: given `df` with column `TARGET`: The old behavior was `df = correct_outside_range(df, 'TARGET')`, equivalent new code is `df['TARGET'] = correct_outside_range(df['TARGET'])`.

Change `correct_outside_range`, `correct_below_threshold`, `correct_above_threshold` to ignore missing values completely. Previously, missing values were treated as outside the range.

Added new functions: `sam_format_to_wide`, `wide_to_sam_format`, `FunctionTransformerWithNames`

## Version 1.0

First release.<|MERGE_RESOLUTION|>--- conflicted
+++ resolved
@@ -9,37 +9,33 @@
 
 -------------
 
-<<<<<<< HEAD
-## Version 2.11.1
-
-### Changes
-- Fixed the version info for the Sphinx docs
-
-## Version 2.11.0
-
-### Changes
-- Moved to pyproject.toml instead of setup.py to make this package more future proof
-- Removed deprecated Azure Devops pipelines
-=======
-## Version 2.10.4
-
-### Chages
-- Updated package dependencies for scikit-learn
-- Changed the DeepExplainer to the model agnostic KernelExplainer, so we can remove all the v1 dependencies on tensorflow
-- Fixed pytest MPL bug by temporarily setting it to a previous version 
->>>>>>> f725da55
-
-## Version 2.10.3
-
-### Changes
-<<<<<<< HEAD
-- Added `.readthedocs.yml` and `docs/requirements.txt` to include requirements for readthedocs build.
-=======
+## Version 3.1.0
+
+### Changes
 - Added `average_type` to `BaseTimeseriesRegressor.__init__()`.
 - `SamQuantileMLP.__init__()` now passes `average_type` to `BaseTimeseriesRegressor.__init__()`.
 - Update `BaseTimeseriesRegressor.score()` to account for the `self.average_type`: in case of "mean" take the MSE of the average predictions and in case of "median" take the MAE of the average predictions.
 - Fixed various spelling errors in `CHANGELOG.MD` and `models`.
->>>>>>> f725da55
+- Updated package dependencies for scikit-learn
+- Changed the DeepExplainer to the model agnostic KernelExplainer, so we can remove all the v1 dependencies on tensorflow
+- Fixed pytest MPL bug by temporarily setting it to a previous version 
+
+## Version 2.11.1
+
+### Changes
+- Fixed the version info for the Sphinx docs
+
+## Version 2.11.0
+
+### Changes
+- Moved to pyproject.toml instead of setup.py to make this package more future proof
+- Removed deprecated Azure Devops pipelines
+
+## Version 2.10.3
+
+### Changes
+- Added `.readthedocs.yml` and `docs/requirements.txt` to include requirements for readthedocs build.
+
 
 ## Version 2.10.2
 
