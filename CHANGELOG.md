# Changelog

From version 2.5.0 on, we use the [semantic versioning](https://semver.org/) scheme:

Version X.Y.Z stands for:
- X = Major version: if any backwards incompatible changes are introduced to the public API
- Y = Minor version: if new, backwards compatible functionality is introduced to the public API
- Z = Patch version: if only backwards compatible bug fixes are introduced

-------------

<<<<<<< HEAD
## Version 3.1.0

### Changes
- Added `average_type` to `BaseTimeseriesRegressor.__init__()`.
- `SamQuantileMLP.__init__()` now passes `average_type` to `BaseTimeseriesRegressor.__init__()`.
- Update `BaseTimeseriesRegressor.score()` to account for the `self.average_type`: in case of "mean" take the MSE of the average predictions and in case of "median" take the MAE of the average predictions.
- Fixed various spelling errors in `CHANGELOG.MD` and `models`.
- Updated package dependencies for scikit-learn
- Changed the DeepExplainer to the model agnostic KernelExplainer, so we can remove all the v1 dependencies on tensorflow
- Fixed pytest MPL bug by temporarily setting it to a previous version 
=======
## Version 3.0.3

### New features
- Data collection function `sam.data_sources.read_regenradar` does now accept `batch_size` and collects data in batches to avoid timeouts.

## Version 3.0.2

No changes, version bump only.

## Version 3.0.1

No changes, version bump only.

>>>>>>> d9a9ac76
## Version 3.0.0

### New features
- New class `sam.feature_engineering.BaseFeatureEngineer` to create a default interface for feature engineering transformers.
- New class `sam.feature_engineering.FeatureEngineer` to make any feature engineering transformer from a function.
- New class `sam.feature_engineering.IdentyEngineer` to make a transformer that only passes data (does nothing). Utility for other features.
- New class `sam.feature_engineering.SimpleFeatureEngineer` for creating time series features: rolling features and time components (one-hot or cyclical)
- Utility functions `sam.models.utils.remove_target_nan` and `sam.models.utils.remove_until_first_value` for removing missings values in training data.

### Changes
- Replaces `SamQuantileMLP` with new `MLPTimeseriesRegressor`, which has more general purpose. Allows to provide any feature engineering transformer / pipeline. Default parameters are changed as well.
- New example notebooks and corresponding datasets for new feature engineering and model classes.
- Renaming name of `SPCRegressor` to `ConstantTimeseriesRegressor` for consistency. Also `SPCTemplate` was renamed to `ConstantTemplate` accordingly.
- Combination of `use_diff_of_y=True` and providing `y_scaler` did not work correctly. Fixed.
- Changed deprecated `lr` to `learning_rate` in `tensorflow.keras.optimizers.Adam`.
- All classes  now support `get_feature_names_out` instead of `get_feature_names`, which is consistent with `scikit-learn>=1.1`.
- Updated documentation and new examples for new feature engineering and model classes. `data/rainbow_beach.parquet` provides a new example dataset.


## Version 2.11.1

### Changes
- Fixed the version info for the Sphinx docs

## Version 2.11.0

### Changes
- Moved to pyproject.toml instead of setup.py to make this package more future proof
- Removed deprecated Azure Devops pipelines

## Version 2.10.3

### Changes
- Added `.readthedocs.yml` and `docs/requirements.txt` to include requirements for readthedocs build.


## Version 2.10.2

### Changes
- Updated `CONTRIBUTING.md` for open source / github contribution guidelines
- Added `black` to requirements and linting pipeline
- All code reformatted with `black` and project configuration

## Version 2.10.1

### Changes
- Revert version changes in `scikit-learn` and `tensorflow` due to compatibility issues

## 2.10.0

### Changes
- `decompose_datetime()` now also accepts a timezone argument. This enables the user to use time features in another timezone. For example: If your input data is in UTC, but you're expecting that human behaviour is also important and the model is applied on the Netherlands, you can add `Europe/Amsterdam` to `decompose_datetime` and it will convert the time from UTC to the correct time, also taking into account daylight savings. This only has an effect on the feature engineering, preprocessing and postprecessing should always happen on UTC dates.
- Fixed mypy errors in decompose_datetime.py
- Updated docstring examples in decompose_datetime.py (they work now)
## Version 2.9.1

### Changes
- MIT License added
- Additional information in `setup.py` and `setup.cfg` for license

## 2.9.0

### Changes
- Updates package dependencies to no longer use a fixed version, but instead a minimum version
- Changed logging submodule to logging_functions to prevent overwriting logging package
- Fixed some mypy errors
- Added fix for SHAP DeepExplainer: https://github.com/slundberg/shap/issues/2189
- Fixed some deprecation warnings

## 2.8.5

### Changes
- `pyproject.toml` provides settings for building package (required for PyPI)
- Additional information in `setup.py` for open source release

## 2.8.4

### Changes
- `predict` method from `sam.models.ConstantTimeseriesRegressor` now accepts kwargs for compatibility. Now, swapping models with `SamQuantileMLP` with `force_monotonic_quantiles` doesn't cause a failure.

## 2.8.3

### Changes
- `sam.models.QuantileMLP` requires `predict_ahead` to be int or list, but always casts to lists. Change to tuples in version 2.6.0, but caused inconsistencies and incorrect if statements.

## 2.8.2

### Changes
- `sam.visualization.sam_quantile_plot` now displays quantiles in 5 decimals, requirement from Aquasuite with larger quantiles.

## 2.8.1

### Changes
- New (optional) parameters for  `sam.validation.RemoveFlatlines`: `backfill` and `margin`
- Simplified `sam.validation.RemoveFlatlines` to use `pandas.DataFrame.rolling` functions

## Version 2.8.0

### Changes
- `SamQuantileMLP.predict` now accepts `force_monotonic_quantiles` to force quantiles to be monotonic using a postprocessing step.

## Version 2.7.0

### Changes
- Added a SPC model to SAM called `ConstantTimeseriesRegressor`, which uses the `SamQuantileRegressor` base class and can be used as a fall back or benchmark model

### Fixes
- `SamQuantileMLP` now accepts Sequence types for some of its init parameters (like quantiles, time_cyclicals etc.) and the default value is changed to tuples to prevent the infamous "Mutable default argument" issue.

## Version 2.6.0

### Changes
- Added a new abstract base class for all SAM models called `SamQuantileRegressor`, that contains some required abstract methods (fit, train, score, dump, load) any subclass needs to implement as well as some default implementations like a standard feature engineer. `SamQuantileMLP` is now a subclass of this new abstract base class, new classes will follow soon. 

## Version 2.5.6

### Changes
- `sam.visualization._evaluate_performance` now checks for nan in both `y_hat` and `y_true`.

## Version 2.5.5

### Changes
- `sam.visualization.performance_evaluation_fixed_predict_ahead` accepts `metric` parameter that indicates what metric to evaluate the performance with: 'R2' or 'MAE' (mean absolute error). Default metric is 'R2'.

## Version 2.5.4

### Changes

- No more bandit linting errors: replace `assert` statements
- Remove faulty try-except-pass constructions

### New features
- Function `sam.utils.contains_nan` and `sam.utils.assert_contains_nan` are added for validation

## Version 2.5.3

### Changes
- Scikit-learn version had to be <0.24.0 for certain features, TODO: update dependencies in the near future
- Updated README, setup.py and CONTRIBUTING in preparation for going open-source.

## Version 2.5.2

### Bugfix
- `LinearQuantileRegression` only contains parameters and pvalues, and data is no longer stored in
the class. This was unwanted.

### New features
- `LinearQuantileRegression` accepts `fit_intercept` parameter, similar to `sklearn.LinearRegression`.

## Version 2.5.1

### Bugfix

- `read_knmi_station_data`
  - Added a with statement to close API connection, which caused errors if used too many times  

## Version 2.5.0

### General changes
- Removed all deprecated functions, see next [subsection](#2.5.0.additional_changes) for details. All deprecated tests have been removed as well.
- All docstrings have been checked and (if needed) updated
- Type hinting in all files
- Linting changes:
   - Changed pipeline linter to flake8
   - Formatted all files in black
   - Split large classes and functions to satisfy a [maximum cyclomatic complexity](https://en.wikipedia.org/wiki/Cyclomatic_complexity) of 10
   - Moved inline imports to top of file if the packages were already imported by (any) parent
   - Sorted imports
- Updated the `README.MD` and `CONTRIBUTING.MD` files

### <a id="2.5.0.additional_changes"></a> Additional changes in subpackages
- `sam.data_sources`
    - Deleted deprecated function `sam.data_sources.create_synthetic_timeseries`
- `sam.feature_engineering`
    - Reduced duplicate code in `sam.feature_engineering.automatic_rolling_engineering` and `sam.feature_engineering.decompose_datetime`
    - `sam.feature_engineering.automatic_rolling_engineering`: all dataframe inputs must be linearly increasing in time and have a datetime index, if not an AssertionError is raised
    - Deleted deprecated function `sam.feature_engineering.build_timefeatures`
    - Moved hardcoded data in `sam.feature_engineering.tests.test_automatic_feature_engineering` to separate `test_data` parent folder
- `sam.feature_selection`
    - This subpackage is removed, as it was deprecated
- `sam.models`
    - Reduced complexity of `sam.models.SamQuantileMLP` by adding extra internal methods for large methods
- `sam.preprocessing`
    - Removed merge conflict files `sam.preprocessing\tests\test_scaling.py.orig` and `sam.preprocessing\data_scaling.py.orig`
    - Deleted deprecated function `sam.preprocessing.complete_timestamps`
- `sam.train_models`
    - This subpackage is removed, as it was deprecated
- `sam.utils`
    - Deleted deprecated functions: `sam.utils.MongoWrapper`, `sam.utils.label_dst`, `sam.utils.average_winter_time`, and `sam.utils.unit_to_seconds`
    - Added new function `sam.utils.has_strictly_increasing_index` to validate the datetime index of a dataframe
- `sam.visualization`
    - reduced complexity of `sam.visualization.sam_quantile_plot` by splitting the static and interactive plot in separate functions.

## Version 2.4.0

### New features
- `sam.data_sources.read_knmi_station_data` was added to get KNMI data for a selection of KNMI station numbers
- `sam.data_sources.read_knmi_stations` was added to get all automatic KNMI station meta data

### Bugfixes
- `sam.data_sources.read_knmi` was changed because of a new KNMI API. The package `knmy` does not work anymore. 
- `knmy` is no longer a (optional) dependency (outdated)

## Version 2.3.0

### New features
- `sam.visualization.quantile_plot` accepts `benchmark` parameter that plots the benchmark used to calculate the model performance

### Changes
- `sam.preprocessing.sam_reshape.sam_format_to_wide` now explicitly defines the arguments when calling `pd.pivot_table`
- `sam.metrics.r2_calculation.train_r2` can now use an array as a benchmark, not only a scalar average, for r2 calculation

## Version 2.2.0

### New features
- `sam.visualization.performance_evaluation_fixed_predict_ahead` accepts `train_avg_func` parameter that provides a function to calculate the average of the train set to use for r2 calculation (default=np.nanmean)

### New functions
- Name change: `sam.metrics.train_mean_r2` -> `sam.metrics.r2_calculation` to avoid circular import errors and the file now contains multiple methods
- New function: `sam.metrics.r2_calculation.train_r2` a renamed copy of `sam.metrics.r2_calculation.train_mean_r2` as any average can now be used for r2 calculation

### Changes
- `sam.metrics.train_mean_r2` is now deprecated and calls `sam.metrics.train_r2`

## Version 2.1.0

### New features
- `sam.data_sources.read_knmi` now accepts parameter `preprocessing` to transform data to more scales.

## Version 2.0.22

### New features
- `keras_joint_mae_tilted_loss`: to fit the median in quantile regression (use average_type='median' in SamQuantileMLP)
- `plot_feature_importances`: bar plot of feature importances (e.g. computed in SamQuantileMLP.quantile_feature_importances
- `compute_quantile_ratios`: to check the proportion of data falling beneath certain quantile

## Version 2.0.21

### Bugfixed
- eli5 uses the sklearn.metrics.scorer module, which is gone in 0.24.0, so we need <=0.24.0
- shap does not work with tensorflow 2.4.0 so we need <=2.3.1

## Version 2.0.20

### Bugfixed
- statsmodels is no longer a dependency (dependency introduced in version 2.0.19)

## Version 2.0.19

### New features
- `sam.metrics.tilted_loss`: A tilted loss function that works with numpy / pandas
- `sam.models.LinearQuantileRegression`: sklearn style wrapper for quantile regression using statsmodels

## Version 2.0.18

### Changes
- `sam.models.SamQuantileMLP`: Now stores the input columns (before featurebuilding) which can be accessed by `get_input_cols()`


## Version 2.0.17

### Changes
- `sam.validation.flatline`: Now accepts `window="auto"` option, for which the maximum flatline window is estimated in the `fit` method

## Version 2.0.16

### New functions
- New class: `sam.feature_engineering.SPEITransformer` for computing precipitation and evaporation features

## Version 2.0.15

### Bugfixes
- Fixed failing unit tests by removing tensorflow v1 code
- Fixed QuantileMLP, where the target would stay an integer, which fails with our custom loss functions
- Updated optional dependencies to everything we use
- With the latest pandas version a UTC to string conversion has been fixed. Removed our fix, upped the pandas version
- Updated scikit-learn to at least 0.21, which is required for the iterative imputer

### Development changes
- Added `run-linting.yml`  to run pycodestyle in devops pipelines
- Added `run-unittest.yml` to run pytest in devops pipelines
- Removed `.arcconfig` (old arcanist unit test configuration)
- Removed `.arclint` (old arcanist lint configuration)

## Version 2.0.14

### New functions
- `sam.visualisation.sam_quantile_plot`: Options to set `outlier_window` and `outlier_limit`, to only plot anomalies when at least `outlier_limit` anomalies are counted within the `outlier window`

### Bugfixes
- Bugfix in `sam.metrics.custom_callbacks`

## Version 2.0.11

### Bugfixes
- `sam.models.SamQuantileMLP.score`: if using y_scaler, now scales actual and prediction to equalize score to keras loss

## Version 2.0.10

### New functions
- `sam.models.SamQuantileMLP.quantile_feature_importances`: now has argument sum_time_components that summarizes feature importances for different features generated for a single component (i.e. in onehot encoding).

### Changes
- `sam.feature_engineering.automatic_rolling_engineering`: `estimator_type` argument can now also be 'bayeslin', which should be used if one hot components are used

### Bugfixes
- `sam.feature_engineering.automatic_rolling_engineering`: constant features are no longer deleted (broke one hot features)

## Version 2.0.9

### Bugfixes
- `sam.models.SamQuantileMLP`: When using y_scaler, name of rescaled y-series is set correctly.

### Changes
- `sam.models.SamQuantileMLP`: Now accepts a keyword argument `r2_callback_report` to add the new custom r2 callback.

### New functions
- `sam.metrics.custom_callbacks`: Added a custom callback that computes r2 with `sam.metrics.train_mean_r2` for each epoch

## Version 2.0.8

### Bugfixes
- `sam.validation.create_validation_pipe`: the imputation part is now correctly applied only to the `cols` columns in the df
- `sam.metrics.train_mean_r2`: now only adds non-nan values in np.arrays (previously would return nan R2)

## Version 2.0.7

### Changes
- `sam.visualization.quantile_plot`: now accepts custom outliers with 'outlier' argument

### Bugfixes
- `sam.visualization.quantile_plot`: now correctly shifts y_hat with predict_ahead

## Version 2.0.6

### New functions
- New function: `sam.metrics.train_mean_r2` that evaluates r2 based on the train set mean
- New function: `sam.visualization.performance_evaluation_fixed_predict_ahead` that evaluates model performance with certain predict ahead.

## Version 2.0.5

### Changes
- `sam.feature_engineering.automatic_rolling_engineering` now has new argument 'onehots'. The argument 'add_time_features' is now removed, as 'cyclicals' and 'onehots' now together make up both timefeatures

## Version 2.0.4

### Changes
- `sam.feature_engineering.decompose_datetime` 'components' argument now support 'secondofday'

## Version 2.0.3

### Changes
- `sam.visualization.quantile_plot` 'score' argument changed to 'title' to enhance generalizability

## Version 2.0.2

### New functions
- New function: `sam.visualization.quantile_plot` function creates an (interactive) plot of SamQuantileMLP output

### Changes
- `sam.feature_engineering.decompose_datetime` now has an new argument 'onehots' that converts time variables to one-hot-encoded
- `sam.feature_engineering.BuildRollingFeatures`: now as an argument 'add_lookback_to_colname'
- `sam.models.SamQuantileMLP`: now has argument 'time_onehots', default time variables adjusted accordingly
- `sam.models.SamQuantileMLP`: now has argument 'y_scaler'

### Bugfixes
- `sam.models.SamQuantileMLP`: setting use_y_as_feature to True would give error if predict ahead was 0.

## Version 2.0.1

### New functions
- New function: `sam.models.create_keras_autoencoder_mlp` function that returns keras MLP for unsupervised anomaly detection
- New function: `sam.models.create_keras_autoencoder_rnn` function that returns keras RNN for unsupervised anomaly detection
- Change `sam.models.create_keras_quantile_mlp`: supports momentum of 1.0 for no batch
normalization. Value of None is still supported.
- Change`sam.models.create_keras_quantile.rnn`: supports lower case layer types 'lstm' and 'gru'

## Version 2.0.0

A lot changed in version 2.0.0. Only changes compared to 1.0.3 are listed here.
For more details about any function, check the documentation.

### New functions

- `sam.preprocessing.RecurrentReshaper` transformer to transform 2d to 3d for Recurrent Neural networks
- `sam.preprocessing.scale_train_test` function that scales train and test set and returns fitted scalers
- `sam.validation.RemoveFlatlines` transformer that finds and removes flatlines from data
- `sam.validation.RemoveExtremeValues` transformer that finds and removes extreme values
- `sam.validation.create_validation_pipe` function that creates sklearn pipeline for data validation
- `sam.preprocessing.make_differenced_target` and `sam.preprocessing.inverse_differenced_target` allow for differencing a timeseries
- `sam.models.SamQuantileMLP` standard model for fitting wide-format timeseries data with an MLP
- `sam.models.create_keras_quantile_rnn` function that returns a keras RNN model that can predict means and quantiles
- Functions for benchmarking a model on some standard data (in sam format): `sam.models.preprocess_data_for_benchmarking`,
  `sam.models.benchmark_model`, `sam.models.plot_score_dicts`, `sam.models.benchmark_wrapper`
- `sam.feature_engineering.AutomaticRollingEngineering` transformer that calculates rolling features in a smart way

### New features

- `sam.data_sources.read_knmi` has an option to use a nearby weather station if the closest weather station contains nans
- `sam.exploration.lag_correlation` now accepts a list as the `lag` parameter
- `sam.visualization.plot_lag_correlation` looks better now
- `sam.recode_cyclical_features` now explicitly requires maximums and provides them for time features
- Added example for SamQuantileMLP at `http://10.2.0.20/sam/examples.html#samquantilemlp-demo`

### Bugfixes

- `sam.preprocessing.sam_format_to_wide` didn't work on pandas 0.23 and older
- `sam.exploration.lag_correlation` did not correctly use the correlation method parameter
- `sam.metrics.keras_tilted_loss` caused the entire package to crash if tensorflow wasn't installed
- `sam.visualization.plot_incident_heatmap` did not correctly set the y-axis
- `sam.feature_engineering.BuildRollingFeatures` threw a deprecationwarning on newer versions of pandas
- General fixes to typos and syntax in the documentation

## Version 1.0.3
Added new functions: `keras_joint_mse_tilted_loss`, `create_keras_quantile_mlp`

## Version 1.0.2

Change `decompose_datetime` and `recode_cyclical_features`: the `remove_original` argument has been deprecated and renamed to `remove_categorical`. The original name was wrong, since this parameter never removed the original features, but only the newly created categorical features.

Change `decompose_datetime` and `recode_cyclical_features`: a new parameter `keep_original` has been added. This parameter behaves the same as `BuildRollingFeatures`: it is True by default, but can be set to False to keep only the newly created features.

Add new functions: `keras_tilted_loss`, `keras_rmse`, `get_keras_forecasting_metrics`.

Improve `read_regenradar`: it now allows optional arguments to be passed directly to the lizard API. Unfortunately, as of now, we still don't have access to lizard API documentation, so usefulness of this new feature is limited.

## Version 1.0.1

Change `normalize_timestamps` signature and defaults. No UserWarning was given because the previous version was so broken that it needed to be fixed asap

Change `correct_outside_range`, `correct_below_threshold`, `correct_above_threshold` to accept series instead of a dataframe. The old behavior can be recreated: given `df` with column `TARGET`: The old behavior was `df = correct_outside_range(df, 'TARGET')`, equivalent new code is `df['TARGET'] = correct_outside_range(df['TARGET'])`.

Change `correct_outside_range`, `correct_below_threshold`, `correct_above_threshold` to ignore missing values completely. Previously, missing values were treated as outside the range.

Added new functions: `sam_format_to_wide`, `wide_to_sam_format`, `FunctionTransformerWithNames`

## Version 1.0

First release.<|MERGE_RESOLUTION|>--- conflicted
+++ resolved
@@ -9,8 +9,7 @@
 
 -------------
 
-<<<<<<< HEAD
-## Version 3.1.0
+## Version 3.0.4
 
 ### Changes
 - Added `average_type` to `BaseTimeseriesRegressor.__init__()`.
@@ -20,7 +19,6 @@
 - Updated package dependencies for scikit-learn
 - Changed the DeepExplainer to the model agnostic KernelExplainer, so we can remove all the v1 dependencies on tensorflow
 - Fixed pytest MPL bug by temporarily setting it to a previous version 
-=======
 ## Version 3.0.3
 
 ### New features
@@ -34,7 +32,6 @@
 
 No changes, version bump only.
 
->>>>>>> d9a9ac76
 ## Version 3.0.0
 
 ### New features
