# Changelog

From version 2.5.0 on, we use the [semantic versioning](https://semver.org/) scheme:

Version X.Y.Z stands for:
- X = Major version: if any backwards incompatible changes are introduced to the public API
- Y = Minor version: if new, backwards compatible functionality is introduced to the public API
- Z = Patch version: if only backwards compatible bug fixes are introduced

-------------

<<<<<<< HEAD
## 2.9.0

### Changes
- Added `sam.exploration.signalaligner.py` containing the `SignalAligner` class: This class can be used to align two numeric signals that are temporally misaligned.
- Fixed a typo in `sam.models.SamQuantileMLP.py` error message.
=======
## Version 2.10.3

### Changes
- Added `.readthedocs.yml` and `docs/requirements.txt` to include requirements for readthedocs build.

## Version 2.10.2

### Changes
- Updated `CONTRIBUTING.md` for open source / github contribution guidelines
- Added `black` to requirements and linting pipeline
- All code reformatted with `black` and project configuration

## Version 2.10.1

### Changes
- Revert version changes in `scikit-learn` and `tenforflow` due to compatibility issues

## 2.10.0

### Changes
- `decompose_datetime()` now also accepts a timezone argument. This enables the user to use time features in another timezone. For example: If your input data is in UTC, but you're expecting that human behaviour is also important and the model is applied on the Netherlands, you can add `Europe/Amsterdam` to `decompose_datetime` and it will convert the time from UTC to the correct time, also taking into account daylight savings. This only has an effect on the feature engineering, preprocessing and postprecessing should always happen on UTC dates.
- Fixed mypy errors in decompose_datetime.py
- Updated docstring examples in decompose_datetime.py (they work now)
## Version 2.9.1

### Changes
- MIT License added
- Additional information in `setup.py` and `setup.cfg` for license

## 2.9.0

### Changes
- Updates package dependencies to no longer use a fixed version, but instead a minimum version
- Changed logging submodule to logging_functions to prevent overwriting logging package
- Fixed some mypy errors
- Added fix for SHAP DeepExplainer: https://github.com/slundberg/shap/issues/2189
- Fixed some deprecation warnings

## 2.8.5

### Changes
- `pyproject.toml` provides settings for building package (required for PyPI)
- Additional information in `setup.py` for open source release
>>>>>>> 5f569520

## 2.8.4

### Changes
- `predict` method from `sam.models.SPCRegressor` now accepts kwargs for compatibility. Now, swapping models with `SamQuantileMLP` with `force_monotonic_quantiles` doesn't cause a failure.

## 2.8.3

### Changes
- `sam.models.QuantileMLP` requires `predict_ahead` to be int or list, but always casts to lists. Change to tuples in version 2.6.0, but caused inconsistencies and incorrect if statements.

## 2.8.2

### Changes
- `sam.visualization.sam_quantile_plot` now displays quantiles in 5 decimals, requirement from Aquasuite with larger quantiles.

## 2.8.1

### Changes
- New (optional) parameters for  `sam.validation.RemoveFlatlines`: `backfill` and `margin`
- Simplified `sam.validation.RemoveFlatlines` to use `pandas.DataFrame.rolling` functions

## Version 2.8.0

### Changes
- `SamQuantileMLP.predict` now accepts `force_monotonic_quantiles` to force quantiles to be monotonic using a postprocessing step.

## Version 2.7.0

### Changes
- Added a SPC model to SAM called `SPCRegressor`, which uses the `SamQuantileRegressor` base class and can be used as a fall back or benchmark model

### Fixes
- `SamQuantileMLP` now accepts Sequence types for some of its init parameters (like quantiles, time_cyclicals etc.) and the default value is changed to tuples to prevent the infamous "Mutable default argument" issue.

## Version 2.6.0

### Changes
- Added a new abstract base class for all SAM models called `SamQuantileRegressor`, that contains some required abstract methods (fit, train, score, dump, load) any subclass needs to implement as well as some default implementations like a standard feature engineer. `SamQuantileMLP` is now a subclass of this new abstract base class, new classes will follow soon. 

## Version 2.5.6

### Changes
- `sam.visualization._evaluate_performance` now checks for nan in both `y_hat` and `y_true`.

## Version 2.5.5

### Changes
- `sam.visualization.performance_evaluation_fixed_predict_ahead` accepts `metric` parameter that indicates what metric to evaluate the performance with: 'R2' or 'MAE' (mean absolute error). Default metric is 'R2'.

## Version 2.5.4

### Changes

- No more bandit linting errors: replace `assert` statements
- Remove faulty try-except-pass constructions

### New features
- Function `sam.utils.contains_nan` and `sam.utils.assert_contains_nan` are added for validation

## Version 2.5.3

### Changes
- Scikit-learn version had to be <0.24.0 for certain features, TODO: update dependencies in the near future
- Updated README, setup.py and CONTRIBUTING in preparation for going open-source.

## Version 2.5.2

### Bugfix
- `LinearQuantileRegression` only contains parameters and pvalues, and data is no longer stored in
the class. This was unwanted.

### New features
- `LinearQuantileRegression` accepts `fit_intercept` parameter, similar to `sklearn.LinearRegression`.

## Version 2.5.1

### Bugfix

- `read_knmi_station_data`
  - Added a with statement to close API connection, which caused errors if used too many times  

## Version 2.5.0

### General changes
- Removed all deprecated functions, see next [subsection](#2.5.0.additional_changes) for details. All deprecated tests have been removed as well.
- All docstrings have been checked and (if needed) updated
- Type hinting in all files
- Linting changes:
   - Changed pipeline linter to flake8
   - Formatted all files in black
   - Split large classes and functions to satisfy a [maximum cyclomatic complexity](https://en.wikipedia.org/wiki/Cyclomatic_complexity) of 10
   - Moved inline imports to top of file if the packages were already imported by (any) parent
   - Sorted imports
- Updated the `README.MD` and `CONTRIBUTING.MD` files

### <a id="2.5.0.additional_changes"></a> Additional changes in subpackages
- `sam.data_sources`
    - Deleted deprecated function `sam.data_sources.create_synthetic_timeseries`
- `sam.feature_engineering`
    - Reduced duplicate code in `sam.feature_engineering.automatic_rolling_engineering` and `sam.feature_engineering.decompose_datetime`
    - `sam.feature_engineering.automatic_rolling_engineering`: all dataframe inputs must be linearly increasing in time and have a datetime index, if not an AssertionError is raised
    - Deleted deprecated function `sam.feature_engineering.build_timefeatures`
    - Moved hardcoded data in `sam.feature_engineering.tests.test_automatic_feature_engineering` to separate `test_data` parent folder
- `sam.feature_selection`
    - This subpackage is removed, as it was deprecated
- `sam.models`
    - Reduced complexity of `sam.models.SamQuantileMLP` by adding extra internal methods for large methods
- `sam.preprocessing`
    - Removed merge conflict files `sam.preprocessing\tests\test_scaling.py.orig` and `sam.preprocessing\data_scaling.py.orig`
    - Deleted deprecated function `sam.preprocessing.complete_timestamps`
- `sam.train_models`
    - This subpackage is removed, as it was deprecated
- `sam.utils`
    - Deleted deprecated functions: `sam.utils.MongoWrapper`, `sam.utils.label_dst`, `sam.utils.average_winter_time`, and `sam.utils.unit_to_seconds`
    - Added new function `sam.utils.has_strictly_increasing_index` to validate the datetime index of a dataframe
- `sam.visualization`
    - reduced complexity of `sam.visualization.sam_quantile_plot` by splitting the static and interactive plot in separate functions.

## Version 2.4.0

### New features
- `sam.data_sources.read_knmi_station_data` was added to get KNMI data for a selection of KNMI station numbers
- `sam.data_sources.read_knmi_stations` was added to get all automatic KNMI station meta data

### Bugfixes
- `sam.data_sources.read_knmi` was changed because of a new KNMI API. The package `knmy` does not work anymore. 
- `knmy` is no longer a (optional) dependency (outdated)

## Version 2.3.0

### New features
- `sam.visualization.quantile_plot` accepts `benchmark` parameter that plots the benchmark used to calculate the model performance

### Changes
- `sam.preprocessing.sam_reshape.sam_format_to_wide` now explicitly defines the arguments when calling `pd.pivot_table`
- `sam.metrics.r2_calculation.train_r2` can now use an array as a benchmark, not only a scalar average, for r2 calculation

## Version 2.2.0

### New features
- `sam.visualization.performance_evaluation_fixed_predict_ahead` accepts `train_avg_func` parameter that provides a function to calculate the average of the train set to use for r2 calculation (default=np.nanmean)

### New functions
- Name change: `sam.metrics.train_mean_r2` -> `sam.metrics.r2_calculation` to avoid circular import errors and the file now contains multiple methods
- New function: `sam.metrics.r2_calculation.train_r2` a renamed copy of `sam.metrics.r2_calculation.train_mean_r2` as any average can now be used for r2 calculation

### Changes
- `sam.metrics.train_mean_r2` is now deprecated and calls `sam.metrics.train_r2`

## Version 2.1.0

### New features
- `sam.data_sources.read_knmi` now accepts parameter `preprocessing` to transform data to more scales.

## Version 2.0.22

### New features
- `keras_joint_mae_tilted_loss`: to fit the median in quantile regression (use average_type='median' in SamQuantileMLP)
- `plot_feature_importances`: bar plot of feature importances (e.g. computed in SamQuantileMLP.quantile_feature_importances
- `compute_quantile_ratios`: to check the proportion of data falling beneath certain quantile

## Version 2.0.21

### Bugfixed
- eli5 uses the sklearn.metrics.scorer module, which is gone in 0.24.0, so we need <=0.24.0
- shap does not work with tensorflow 2.4.0 so we need <=2.3.1

## Version 2.0.20

### Bugfixed
- statsmodels is no longer a dependency (dependency introduced in version 2.0.19)

## Version 2.0.19

### New features
- `sam.metrics.tilted_loss`: A tilted loss function that works with numpy / pandas
- `sam.models.LinearQuantileRegression`: sklearn style wrapper for quantile regression using statsmodels

## Version 2.0.18

### Changes
- `sam.models.SamQuantileMLP`: Now stores the input columns (before featurebuilding) which can be accessed by `get_input_cols()`


## Version 2.0.17

### Changes
- `sam.validation.flatline`: Now accepts `window="auto"` option, for which the maximum flatline window is estimated in the `fit` method

## Version 2.0.16

### New functions
- New class: `sam.feature_engineering.SPEITransformer` for computing precipitation and evaporation features

## Version 2.0.15

### Bugfixes
- Fixed failing unit tests by removing tensorflow v1 code
- Fixed QuantileMLP, where the target would stay an integer, which fails with our custom loss functions
- Updated optional dependencies to everything we use
- With the latest pandas version a UTC to string conversio has been fixed. Removed our fix, upped the pandas version
- Updated scikit-learn to at least 0.21, which is required for the iterative imputer

### Development changes
- Added `run-linting.yml`  to run pycodestyle in devops pipelines
- Added `run-unittest.yml` to run pytest in devops pipelines
- Removed `.arcconfig` (old arcanist unit test configuration)
- Removed `.arclint` (old arcanist lint configuration)

## Version 2.0.14

### New functions
- `sam.visualisation.sam_quantile_plot`: Options to set `outlier_window` and `outlier_limit`, to only plot anomalies when at least `outlier_limit` anomalies are counted within the `outlier window`

### Bugfixes
- Bugfix in `sam.metrics.custom_callbacks`

## Version 2.0.11

### Bugfixes
- `sam.models.SamQuantileMLP.score`: if using y_scaler, now scales actual and prediction to equalize score to keras loss

## Version 2.0.10

### New functions
- `sam.models.SamQuantileMLP.quantile_feature_importances`: now has argument sum_time_components that summarizes feature importances for different features generated for a single component (i.e. in onehot encoding).

### Changes
- `sam.featurew_engineering.automatic_rolling_engineering`: `estimator_type` argument can now also be 'bayeslin', which should be used if one hot components are used

### Bugfixes
- `sam.featurew_engineering.automatic_rolling_engineering`: constant features are no longer deleted (broke one hot features)

## Version 2.0.9

### Bugfixes
- `sam.models.SamQuantileMLP`: When using y_scaler, name of rescaled y-series is set correctly.

### Changes
- `sam.models.SamQuantileMLP`: Now accepts a keyword argument `r2_callback_report` to add the new custom r2 callback.

### New functions
- `sam.metrics.custom_callbacks`: Added a custom callback that computes r2 with `sam.metrics.train_mean_r2` for each epoch

## Version 2.0.8

### Bugfixes
- `sam.validation.create_validation_pipe`: the imputation part is now correctly applied only to the `cols` columns in the df
- `sam.metrics.train_mean_r2`: now only adds non-nan values in np.arrays (previously would return nan R2)

## Version 2.0.7

### Changes
- `sam.visualization.quantile_plot`: now accepts custom outliers with 'outlier' argument

### Bugfixes
- `sam.visualization.quantile_plot`: now correctly shifts y_hat with predict_ahead

## Version 2.0.6

### New functions
- New function: `sam.metrics.train_mean_r2` that evaluates r2 based on the train set mean
- New function: `sam.visualization.performance_evaluation_fixed_predict_ahead` that evaluates model performance with certain predict ahead.

## Version 2.0.5

### Changes
- `sam.feature_engineering.automatic_rolling_engineering` now has new argument 'onehots'. The argument 'add_time_features' is now removed, as 'cyclicals' and 'onehots' now together make up both timefeatures

## Version 2.0.4

### Changes
- `sam.feature_engineering.decompose_datetime` 'components' argument now support 'secondofday'

## Version 2.0.3

### Changes
- `sam.visualization.quantile_plot` 'score' argument changed to 'title' to enhance generalizability

## Version 2.0.2

### New functions
- New function: `sam.visualization.quantile_plot` function creates an (interactive) plot of SamQuantileMLP output

### Changes
- `sam.feature_engineering.decompose_datetime` now has an new argument 'onehots' that converts time variables to one-hot-encoded
- `sam.feature_engineering.BuildRollingFeatures`: now as an argument 'add_lookback_to_colname'
- `sam.models.SamQuantileMLP`: now has argument 'time_onehots', default time variables adjusted accordingly
- `sam.models.SamQuantileMLP`: now has argument 'y_scaler'

### Bugfixes
- `sam.models.SamQuantileMLP`: setting use_y_as_feature to True would give error if predict ahead was 0.

## Version 2.0.1

### New functions
- New function: `sam.models.create_keras_autoencoder_mlp` function that returns keras MLP for unsupervised anomaly detection
- New function: `sam.models.create_keras_autoencoder_rnn` function that returns keras RNN for unsupervised anomaly detection
- Change `sam.models.create_keras_quantile_mlp`: supports momentum of 1.0 for no batch
normalization. Value of None is still supported.
- Change`sam.models.create_keras_quantile.rnn`: supports lower case layer types 'lstm' and 'gru'

## Version 2.0.0

A lot changed in version 2.0.0. Only changes compared to 1.0.3 are listed here.
For more details about any function, check the documentation.

### New functions

- `sam.preprocessing.RecurrentReshaper` transformer to transform 2d to 3d for Recurrent Neural networks
- `sam.preprocessing.scale_train_test` function that scales train and test set and returns fitted scalers
- `sam.validation.RemoveFlatlines` transformer that finds and removes flatlines from data
- `sam.validation.RemoveExtremeValues` transformer that finds and removes extreme values
- `sam.validation.create_validation_pipe` function that creates sklearn pipeline for data validation
- `sam.preprocessing.make_differenced_target` and `sam.preprocessing.inverse_differenced_target` allow for differencing a timeseries
- `sam.models.SamQuantileMLP` standard model for fitting wide-format timeseries data with an MLP
- `sam.models.create_keras_quantile_rnn` function that returns a keras RNN model that can predict means and quantiles
- Functions for benchmarking a model on some standard data (in sam format): `sam.models.preprocess_data_for_benchmarking`,
  `sam.models.benchmark_model`, `sam.models.plot_score_dicts`, `sam.models.benchmark_wrapper`
- `sam.feature_engineering.AutomaticRollingEngineering` transformer that calculates rolling features in a smart way

### New features

- `sam.data_sources.read_knmi` has an option to use a nearby weather station if the closest weather station contains nans
- `sam.exploration.lag_correlation` now accepts a list as the `lag` parameter
- `sam.visualization.plot_lag_correlation` looks better now
- `sam.recode_cyclical_features` now explicitly requires maximums and provides them for time features
- Added example for SamQuantileMLP at `http://10.2.0.20/sam/examples.html#samquantilemlp-demo`

### Bugfixes

- `sam.preprocessing.sam_format_to_wide` didn't work on pandas 0.23 and older
- `sam.exploration.lag_correlation` did not correctly use the correlation method parameter
- `sam.metrics.keras_tilted_loss` caused the entire package to crash if tensorflow wasn't installed
- `sam.visualization.plot_incident_heatmap` did not correctly set the y-axis
- `sam.feature_engineering.BuildRollingFeatures` threw a deprecationwarning on newer versions of pandas
- General fixes to typos and syntax in the documentation

## Version 1.0.3
Added new functions: `keras_joint_mse_tilted_loss`, `create_keras_quantile_mlp`

## Version 1.0.2

Change `decompose_datetime` and `recode_cyclical_features`: the `remove_original` argument has been deprecated and renamed to `remove_categorical`. The original name was wrong, since this parameter never removed the original features, but only the newly created categorical features.

Change `decompose_datetime` and `recode_cyclical_features`: a new parameter `keep_original` has been added. This parameter behaves the same as `BuildRollingFeatures`: it is True by default, but can be set to False to keep only the newly created features.

Add new functions: `keras_tilted_loss`, `keras_rmse`, `get_keras_forecasting_metrics`.

Improve `read_regenradar`: it now allows optional arguments to be passed directly to the lizard API. Unfortunately, as of now, we still don't have access to lizard API documentation, so usefulness of this new feature is limited.

## Version 1.0.1

Change `normalize_timestamps` signature and defaults. No UserWarning was given because the previous version was so broken that it needed to be fixed asap

Change `correct_outside_range`, `correct_below_threshold`, `correct_above_threshold` to accept series instead of a dataframe. The old behavior can be recreated: given `df` with column `TARGET`: The old behavior was `df = correct_outside_range(df, 'TARGET')`, equivalent new code is `df['TARGET'] = correct_outside_range(df['TARGET'])`.

Change `correct_outside_range`, `correct_below_threshold`, `correct_above_threshold` to ignore missing values completely. Previously, missing values were treated as outside the range.

Added new functions: `sam_format_to_wide`, `wide_to_sam_format`, `FunctionTransformerWithNames`

## Version 1.0

First release.<|MERGE_RESOLUTION|>--- conflicted
+++ resolved
@@ -8,14 +8,12 @@
 - Z = Patch version: if only backwards compatible bug fixes are introduced
 
 -------------
-
-<<<<<<< HEAD
-## 2.9.0
+## 2.10.4
 
 ### Changes
 - Added `sam.exploration.signalaligner.py` containing the `SignalAligner` class: This class can be used to align two numeric signals that are temporally misaligned.
 - Fixed a typo in `sam.models.SamQuantileMLP.py` error message.
-=======
+
 ## Version 2.10.3
 
 ### Changes
@@ -59,7 +57,6 @@
 ### Changes
 - `pyproject.toml` provides settings for building package (required for PyPI)
 - Additional information in `setup.py` for open source release
->>>>>>> 5f569520
 
 ## 2.8.4
 
