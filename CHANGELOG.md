# Changelog

From version 2.5.0 on, we use the [semantic versioning](https://semver.org/) scheme:

Version X.Y.Z stands for:
- X = Major version: if any backwards incompatible changes are introduced to the public API
- Y = Minor version: if new, backwards compatible functionality is introduced to the public API
- Z = Patch version: if only backwards compatible bug fixes are introduced

-------------

<<<<<<< HEAD
## Version 3.1.0

### New features

- New class `sam.models.LassoTimeseriesRegressor` to create a Lasso regression model for time series data incl. quantile predictions.
- New class `sam.preprocessing.ClipTransformer` to clip input values to the range from the train set, making models more robust again
- New abstract base class `sam.validation.BaseValidator` for all validators.
- Renamed `sam.validation.RemoveFlatlines` to `sam.validation.FlatlineValidator`. `sam.validation.RemoveFlatlines` is still available, but removed in future versions.
- Renamed `sam.validation.RemoveExtremeValues` to `sam.validation.MADValidator`. `sam.validation.RemoveExtremeValues` is still available, but removed in future versions.
- New class `sam.validation.OutsideRangeValidator` for checking / removing data outside of a range. 
- New function `datetime_train_test_split` to split pandas dataframes and series based on a datetime.
- New `sam.datasets` module containing functions for loading read-to-use datasets: `sam.datasets.load_rainbow_beach` and `sam.datasets.load_sewage_data`.
st outliers.

=======
## Version 3.0.4

### Changes
- Added `average_type` to `BaseTimeseriesRegressor.__init__()`.
- `MLPTimeseriesRegressor.__init__()` now passes `average_type` to `BaseTimeseriesRegressor.__init__()`.
- Update `BaseTimeseriesRegressor.score()` to account for the `self.average_type`: in case of "mean" take the MSE of the average predictions and in case of "median" take the MAE of the average predictions.
- Fixed various spelling errors in `CHANGELOG.MD` and `models`.
- Updated package dependencies for scikit-learn
- Changed the DeepExplainer to the model agnostic KernelExplainer, so we can remove all the v1 dependencies on tensorflow
- Fixed pytest MPL bug by temporarily setting it to a previous version 
>>>>>>> aa4dcf63
## Version 3.0.3

### New features
- Data collection function `sam.data_sources.read_regenradar` does now accept `batch_size` and collects data in batches to avoid timeouts.

## Version 3.0.2

No changes, version bump only.

## Version 3.0.1

No changes, version bump only.

## Version 3.0.0

### New features
- New class `sam.feature_engineering.BaseFeatureEngineer` to create a default interface for feature engineering transformers.
- New class `sam.feature_engineering.FeatureEngineer` to make any feature engineering transformer from a function.
- New class `sam.feature_engineering.IdentyEngineer` to make a transformer that only passes data (does nothing). Utility for other features.
- New class `sam.feature_engineering.SimpleFeatureEngineer` for creating time series features: rolling features and time components (one-hot or cyclical)
- Utility functions `sam.models.utils.remove_target_nan` and `sam.models.utils.remove_until_first_value` for removing missings values in training data.

### Changes
- Replaces `SamQuantileMLP` with new `MLPTimeseriesRegressor`, which has more general purpose. Allows to provide any feature engineering transformer / pipeline. Default parameters are changed as well.
- New example notebooks and corresponding datasets for new feature engineering and model classes.
- Renaming name of `SPCRegressor` to `ConstantTimeseriesRegressor` for consistency. Also `SPCTemplate` was renamed to `ConstantTemplate` accordingly.
- Combination of `use_diff_of_y=True` and providing `y_scaler` did not work correctly. Fixed.
- Changed deprecated `lr` to `learning_rate` in `tensorflow.keras.optimizers.Adam`.
- All classes  now support `get_feature_names_out` instead of `get_feature_names`, which is consistent with `scikit-learn>=1.1`.
- Updated documentation and new examples for new feature engineering and model classes. `data/rainbow_beach.parquet` provides a new example dataset.


## Version 2.11.1

### Changes
- Fixed the version info for the Sphinx docs

## Version 2.11.0

### Changes
- Moved to pyproject.toml instead of setup.py to make this package more future proof
- Removed deprecated Azure Devops pipelines

## Version 2.10.3

### Changes
- Added `.readthedocs.yml` and `docs/requirements.txt` to include requirements for readthedocs build.


## Version 2.10.2

### Changes
- Updated `CONTRIBUTING.md` for open source / github contribution guidelines
- Added `black` to requirements and linting pipeline
- All code reformatted with `black` and project configuration

## Version 2.10.1

### Changes
- Revert version changes in `scikit-learn` and `tensorflow` due to compatibility issues

## 2.10.0

### Changes
- `decompose_datetime()` now also accepts a timezone argument. This enables the user to use time features in another timezone. For example: If your input data is in UTC, but you're expecting that human behaviour is also important and the model is applied on the Netherlands, you can add `Europe/Amsterdam` to `decompose_datetime` and it will convert the time from UTC to the correct time, also taking into account daylight savings. This only has an effect on the feature engineering, preprocessing and postprecessing should always happen on UTC dates.
- Fixed mypy errors in decompose_datetime.py
- Updated docstring examples in decompose_datetime.py (they work now)
## Version 2.9.1

### Changes
- MIT License added
- Additional information in `setup.py` and `setup.cfg` for license

## 2.9.0

### Changes
- Updates package dependencies to no longer use a fixed version, but instead a minimum version
- Changed logging submodule to logging_functions to prevent overwriting logging package
- Fixed some mypy errors
- Added fix for SHAP DeepExplainer: https://github.com/slundberg/shap/issues/2189
- Fixed some deprecation warnings

## 2.8.5

### Changes
- `pyproject.toml` provides settings for building package (required for PyPI)
- Additional information in `setup.py` for open source release

## 2.8.4

### Changes
- `predict` method from `sam.models.ConstantTimeseriesRegressor` now accepts kwargs for compatibility. Now, swapping models with `SamQuantileMLP` with `force_monotonic_quantiles` doesn't cause a failure.

## 2.8.3

### Changes
- `sam.models.QuantileMLP` requires `predict_ahead` to be int or list, but always casts to lists. Change to tuples in version 2.6.0, but caused inconsistencies and incorrect if statements.

## 2.8.2

### Changes
- `sam.visualization.sam_quantile_plot` now displays quantiles in 5 decimals, requirement from Aquasuite with larger quantiles.

## 2.8.1

### Changes
- New (optional) parameters for  `sam.validation.RemoveFlatlines`: `backfill` and `margin`
- Simplified `sam.validation.RemoveFlatlines` to use `pandas.DataFrame.rolling` functions

## Version 2.8.0

### Changes
- `SamQuantileMLP.predict` now accepts `force_monotonic_quantiles` to force quantiles to be monotonic using a postprocessing step.

## Version 2.7.0

### Changes
- Added a SPC model to SAM called `ConstantTimeseriesRegressor`, which uses the `SamQuantileRegressor` base class and can be used as a fall back or benchmark model

### Fixes
- `SamQuantileMLP` now accepts Sequence types for some of its init parameters (like quantiles, time_cyclicals etc.) and the default value is changed to tuples to prevent the infamous "Mutable default argument" issue.

## Version 2.6.0

### Changes
- Added a new abstract base class for all SAM models called `SamQuantileRegressor`, that contains some required abstract methods (fit, train, score, dump, load) any subclass needs to implement as well as some default implementations like a standard feature engineer. `SamQuantileMLP` is now a subclass of this new abstract base class, new classes will follow soon. 

## Version 2.5.6

### Changes
- `sam.visualization._evaluate_performance` now checks for nan in both `y_hat` and `y_true`.

## Version 2.5.5

### Changes
- `sam.visualization.performance_evaluation_fixed_predict_ahead` accepts `metric` parameter that indicates what metric to evaluate the performance with: 'R2' or 'MAE' (mean absolute error). Default metric is 'R2'.

## Version 2.5.4

### Changes

- No more bandit linting errors: replace `assert` statements
- Remove faulty try-except-pass constructions

### New features
- Function `sam.utils.contains_nan` and `sam.utils.assert_contains_nan` are added for validation

## Version 2.5.3

### Changes
- Scikit-learn version had to be <0.24.0 for certain features, TODO: update dependencies in the near future
- Updated README, setup.py and CONTRIBUTING in preparation for going open-source.

## Version 2.5.2

### Bugfix
- `LinearQuantileRegression` only contains parameters and pvalues, and data is no longer stored in
the class. This was unwanted.

### New features
- `LinearQuantileRegression` accepts `fit_intercept` parameter, similar to `sklearn.LinearRegression`.

## Version 2.5.1

### Bugfix

- `read_knmi_station_data`
  - Added a with statement to close API connection, which caused errors if used too many times  

## Version 2.5.0

### General changes
- Removed all deprecated functions, see next [subsection](#2.5.0.additional_changes) for details. All deprecated tests have been removed as well.
- All docstrings have been checked and (if needed) updated
- Type hinting in all files
- Linting changes:
   - Changed pipeline linter to flake8
   - Formatted all files in black
   - Split large classes and functions to satisfy a [maximum cyclomatic complexity](https://en.wikipedia.org/wiki/Cyclomatic_complexity) of 10
   - Moved inline imports to top of file if the packages were already imported by (any) parent
   - Sorted imports
- Updated the `README.MD` and `CONTRIBUTING.MD` files

### <a id="2.5.0.additional_changes"></a> Additional changes in subpackages
- `sam.data_sources`
    - Deleted deprecated function `sam.data_sources.create_synthetic_timeseries`
- `sam.feature_engineering`
    - Reduced duplicate code in `sam.feature_engineering.automatic_rolling_engineering` and `sam.feature_engineering.decompose_datetime`
    - `sam.feature_engineering.automatic_rolling_engineering`: all dataframe inputs must be linearly increasing in time and have a datetime index, if not an AssertionError is raised
    - Deleted deprecated function `sam.feature_engineering.build_timefeatures`
    - Moved hardcoded data in `sam.feature_engineering.tests.test_automatic_feature_engineering` to separate `test_data` parent folder
- `sam.feature_selection`
    - This subpackage is removed, as it was deprecated
- `sam.models`
    - Reduced complexity of `sam.models.SamQuantileMLP` by adding extra internal methods for large methods
- `sam.preprocessing`
    - Removed merge conflict files `sam.preprocessing\tests\test_scaling.py.orig` and `sam.preprocessing\data_scaling.py.orig`
    - Deleted deprecated function `sam.preprocessing.complete_timestamps`
- `sam.train_models`
    - This subpackage is removed, as it was deprecated
- `sam.utils`
    - Deleted deprecated functions: `sam.utils.MongoWrapper`, `sam.utils.label_dst`, `sam.utils.average_winter_time`, and `sam.utils.unit_to_seconds`
    - Added new function `sam.utils.has_strictly_increasing_index` to validate the datetime index of a dataframe
- `sam.visualization`
    - reduced complexity of `sam.visualization.sam_quantile_plot` by splitting the static and interactive plot in separate functions.

## Version 2.4.0

### New features
- `sam.data_sources.read_knmi_station_data` was added to get KNMI data for a selection of KNMI station numbers
- `sam.data_sources.read_knmi_stations` was added to get all automatic KNMI station meta data

### Bugfixes
- `sam.data_sources.read_knmi` was changed because of a new KNMI API. The package `knmy` does not work anymore. 
- `knmy` is no longer a (optional) dependency (outdated)

## Version 2.3.0

### New features
- `sam.visualization.quantile_plot` accepts `benchmark` parameter that plots the benchmark used to calculate the model performance

### Changes
- `sam.preprocessing.sam_reshape.sam_format_to_wide` now explicitly defines the arguments when calling `pd.pivot_table`
- `sam.metrics.r2_calculation.train_r2` can now use an array as a benchmark, not only a scalar average, for r2 calculation

## Version 2.2.0

### New features
- `sam.visualization.performance_evaluation_fixed_predict_ahead` accepts `train_avg_func` parameter that provides a function to calculate the average of the train set to use for r2 calculation (default=np.nanmean)

### New functions
- Name change: `sam.metrics.train_mean_r2` -> `sam.metrics.r2_calculation` to avoid circular import errors and the file now contains multiple methods
- New function: `sam.metrics.r2_calculation.train_r2` a renamed copy of `sam.metrics.r2_calculation.train_mean_r2` as any average can now be used for r2 calculation

### Changes
- `sam.metrics.train_mean_r2` is now deprecated and calls `sam.metrics.train_r2`

## Version 2.1.0

### New features
- `sam.data_sources.read_knmi` now accepts parameter `preprocessing` to transform data to more scales.

## Version 2.0.22

### New features
- `keras_joint_mae_tilted_loss`: to fit the median in quantile regression (use average_type='median' in SamQuantileMLP)
- `plot_feature_importances`: bar plot of feature importances (e.g. computed in SamQuantileMLP.quantile_feature_importances
- `compute_quantile_ratios`: to check the proportion of data falling beneath certain quantile

## Version 2.0.21

### Bugfixed
- eli5 uses the sklearn.metrics.scorer module, which is gone in 0.24.0, so we need <=0.24.0
- shap does not work with tensorflow 2.4.0 so we need <=2.3.1

## Version 2.0.20

### Bugfixed
- statsmodels is no longer a dependency (dependency introduced in version 2.0.19)

## Version 2.0.19

### New features
- `sam.metrics.tilted_loss`: A tilted loss function that works with numpy / pandas
- `sam.models.LinearQuantileRegression`: sklearn style wrapper for quantile regression using statsmodels

## Version 2.0.18

### Changes
- `sam.models.SamQuantileMLP`: Now stores the input columns (before featurebuilding) which can be accessed by `get_input_cols()`


## Version 2.0.17

### Changes
- `sam.validation.flatline`: Now accepts `window="auto"` option, for which the maximum flatline window is estimated in the `fit` method

## Version 2.0.16

### New functions
- New class: `sam.feature_engineering.SPEITransformer` for computing precipitation and evaporation features

## Version 2.0.15

### Bugfixes
- Fixed failing unit tests by removing tensorflow v1 code
- Fixed QuantileMLP, where the target would stay an integer, which fails with our custom loss functions
- Updated optional dependencies to everything we use
- With the latest pandas version a UTC to string conversion has been fixed. Removed our fix, upped the pandas version
- Updated scikit-learn to at least 0.21, which is required for the iterative imputer

### Development changes
- Added `run-linting.yml`  to run pycodestyle in devops pipelines
- Added `run-unittest.yml` to run pytest in devops pipelines
- Removed `.arcconfig` (old arcanist unit test configuration)
- Removed `.arclint` (old arcanist lint configuration)

## Version 2.0.14

### New functions
- `sam.visualisation.sam_quantile_plot`: Options to set `outlier_window` and `outlier_limit`, to only plot anomalies when at least `outlier_limit` anomalies are counted within the `outlier window`

### Bugfixes
- Bugfix in `sam.metrics.custom_callbacks`

## Version 2.0.11

### Bugfixes
- `sam.models.SamQuantileMLP.score`: if using y_scaler, now scales actual and prediction to equalize score to keras loss

## Version 2.0.10

### New functions
- `sam.models.SamQuantileMLP.quantile_feature_importances`: now has argument sum_time_components that summarizes feature importances for different features generated for a single component (i.e. in onehot encoding).

### Changes
- `sam.feature_engineering.automatic_rolling_engineering`: `estimator_type` argument can now also be 'bayeslin', which should be used if one hot components are used

### Bugfixes
- `sam.feature_engineering.automatic_rolling_engineering`: constant features are no longer deleted (broke one hot features)

## Version 2.0.9

### Bugfixes
- `sam.models.SamQuantileMLP`: When using y_scaler, name of rescaled y-series is set correctly.

### Changes
- `sam.models.SamQuantileMLP`: Now accepts a keyword argument `r2_callback_report` to add the new custom r2 callback.

### New functions
- `sam.metrics.custom_callbacks`: Added a custom callback that computes r2 with `sam.metrics.train_mean_r2` for each epoch

## Version 2.0.8

### Bugfixes
- `sam.validation.create_validation_pipe`: the imputation part is now correctly applied only to the `cols` columns in the df
- `sam.metrics.train_mean_r2`: now only adds non-nan values in np.arrays (previously would return nan R2)

## Version 2.0.7

### Changes
- `sam.visualization.quantile_plot`: now accepts custom outliers with 'outlier' argument

### Bugfixes
- `sam.visualization.quantile_plot`: now correctly shifts y_hat with predict_ahead

## Version 2.0.6

### New functions
- New function: `sam.metrics.train_mean_r2` that evaluates r2 based on the train set mean
- New function: `sam.visualization.performance_evaluation_fixed_predict_ahead` that evaluates model performance with certain predict ahead.

## Version 2.0.5

### Changes
- `sam.feature_engineering.automatic_rolling_engineering` now has new argument 'onehots'. The argument 'add_time_features' is now removed, as 'cyclicals' and 'onehots' now together make up both timefeatures

## Version 2.0.4

### Changes
- `sam.feature_engineering.decompose_datetime` 'components' argument now support 'secondofday'

## Version 2.0.3

### Changes
- `sam.visualization.quantile_plot` 'score' argument changed to 'title' to enhance generalizability

## Version 2.0.2

### New functions
- New function: `sam.visualization.quantile_plot` function creates an (interactive) plot of SamQuantileMLP output

### Changes
- `sam.feature_engineering.decompose_datetime` now has an new argument 'onehots' that converts time variables to one-hot-encoded
- `sam.feature_engineering.BuildRollingFeatures`: now as an argument 'add_lookback_to_colname'
- `sam.models.SamQuantileMLP`: now has argument 'time_onehots', default time variables adjusted accordingly
- `sam.models.SamQuantileMLP`: now has argument 'y_scaler'

### Bugfixes
- `sam.models.SamQuantileMLP`: setting use_y_as_feature to True would give error if predict ahead was 0.

## Version 2.0.1

### New functions
- New function: `sam.models.create_keras_autoencoder_mlp` function that returns keras MLP for unsupervised anomaly detection
- New function: `sam.models.create_keras_autoencoder_rnn` function that returns keras RNN for unsupervised anomaly detection
- Change `sam.models.create_keras_quantile_mlp`: supports momentum of 1.0 for no batch
normalization. Value of None is still supported.
- Change`sam.models.create_keras_quantile.rnn`: supports lower case layer types 'lstm' and 'gru'

## Version 2.0.0

A lot changed in version 2.0.0. Only changes compared to 1.0.3 are listed here.
For more details about any function, check the documentation.

### New functions

- `sam.preprocessing.RecurrentReshaper` transformer to transform 2d to 3d for Recurrent Neural networks
- `sam.preprocessing.scale_train_test` function that scales train and test set and returns fitted scalers
- `sam.validation.RemoveFlatlines` transformer that finds and removes flatlines from data
- `sam.validation.RemoveExtremeValues` transformer that finds and removes extreme values
- `sam.validation.create_validation_pipe` function that creates sklearn pipeline for data validation
- `sam.preprocessing.make_differenced_target` and `sam.preprocessing.inverse_differenced_target` allow for differencing a timeseries
- `sam.models.SamQuantileMLP` standard model for fitting wide-format timeseries data with an MLP
- `sam.models.create_keras_quantile_rnn` function that returns a keras RNN model that can predict means and quantiles
- Functions for benchmarking a model on some standard data (in sam format): `sam.models.preprocess_data_for_benchmarking`,
  `sam.models.benchmark_model`, `sam.models.plot_score_dicts`, `sam.models.benchmark_wrapper`
- `sam.feature_engineering.AutomaticRollingEngineering` transformer that calculates rolling features in a smart way

### New features

- `sam.data_sources.read_knmi` has an option to use a nearby weather station if the closest weather station contains nans
- `sam.exploration.lag_correlation` now accepts a list as the `lag` parameter
- `sam.visualization.plot_lag_correlation` looks better now
- `sam.recode_cyclical_features` now explicitly requires maximums and provides them for time features
- Added example for SamQuantileMLP at `http://10.2.0.20/sam/examples.html#samquantilemlp-demo`

### Bugfixes

- `sam.preprocessing.sam_format_to_wide` didn't work on pandas 0.23 and older
- `sam.exploration.lag_correlation` did not correctly use the correlation method parameter
- `sam.metrics.keras_tilted_loss` caused the entire package to crash if tensorflow wasn't installed
- `sam.visualization.plot_incident_heatmap` did not correctly set the y-axis
- `sam.feature_engineering.BuildRollingFeatures` threw a deprecationwarning on newer versions of pandas
- General fixes to typos and syntax in the documentation

## Version 1.0.3
Added new functions: `keras_joint_mse_tilted_loss`, `create_keras_quantile_mlp`

## Version 1.0.2

Change `decompose_datetime` and `recode_cyclical_features`: the `remove_original` argument has been deprecated and renamed to `remove_categorical`. The original name was wrong, since this parameter never removed the original features, but only the newly created categorical features.

Change `decompose_datetime` and `recode_cyclical_features`: a new parameter `keep_original` has been added. This parameter behaves the same as `BuildRollingFeatures`: it is True by default, but can be set to False to keep only the newly created features.

Add new functions: `keras_tilted_loss`, `keras_rmse`, `get_keras_forecasting_metrics`.

Improve `read_regenradar`: it now allows optional arguments to be passed directly to the lizard API. Unfortunately, as of now, we still don't have access to lizard API documentation, so usefulness of this new feature is limited.

## Version 1.0.1

Change `normalize_timestamps` signature and defaults. No UserWarning was given because the previous version was so broken that it needed to be fixed asap

Change `correct_outside_range`, `correct_below_threshold`, `correct_above_threshold` to accept series instead of a dataframe. The old behavior can be recreated: given `df` with column `TARGET`: The old behavior was `df = correct_outside_range(df, 'TARGET')`, equivalent new code is `df['TARGET'] = correct_outside_range(df['TARGET'])`.

Change `correct_outside_range`, `correct_below_threshold`, `correct_above_threshold` to ignore missing values completely. Previously, missing values were treated as outside the range.

Added new functions: `sam_format_to_wide`, `wide_to_sam_format`, `FunctionTransformerWithNames`

## Version 1.0

First release.<|MERGE_RESOLUTION|>--- conflicted
+++ resolved
@@ -9,7 +9,6 @@
 
 -------------
 
-<<<<<<< HEAD
 ## Version 3.1.0
 
 ### New features
@@ -24,7 +23,6 @@
 - New `sam.datasets` module containing functions for loading read-to-use datasets: `sam.datasets.load_rainbow_beach` and `sam.datasets.load_sewage_data`.
 st outliers.
 
-=======
 ## Version 3.0.4
 
 ### Changes
@@ -35,7 +33,7 @@
 - Updated package dependencies for scikit-learn
 - Changed the DeepExplainer to the model agnostic KernelExplainer, so we can remove all the v1 dependencies on tensorflow
 - Fixed pytest MPL bug by temporarily setting it to a previous version 
->>>>>>> aa4dcf63
+
 ## Version 3.0.3
 
 ### New features
