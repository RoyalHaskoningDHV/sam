--- conflicted
+++ resolved
@@ -9,7 +9,6 @@
 
 -------------
 
-<<<<<<< HEAD
 ## Version 3.1.0
 
 ### New features
@@ -24,23 +23,18 @@
 - New `sam.datasets` module containing functions for loading read-to-use datasets: `sam.datasets.load_rainbow_beach` and `sam.datasets.load_sewage_data`.
 st outliers.
 
+## Version 3.0.3
+
+### New features
+- Data collection function `sam.data_sources.read_regenradar` does now accept `batch_size` and collects data in batches to avoid timeouts.
+
+## Version 3.0.2
+
+No changes, version bump only.
+
 ## Version 3.0.1
 
-No changes, bumped number for release.
-=======
-## Version 3.0.3
-
-### New features
-- Data collection function `sam.data_sources.read_regenradar` does now accept `batch_size` and collects data in batches to avoid timeouts.
-
-## Version 3.0.2
-
 No changes, version bump only.
-
-## Version 3.0.1
-
-No changes, version bump only.
->>>>>>> 270262f1
 
 ## Version 3.0.0
 
