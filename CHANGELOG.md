# Changelog

From version 2.5.0 on, we use the [semantic versioning](https://semver.org/) scheme:

Version X.Y.Z stands for:
- X = Major version: if any backwards incompatible changes are introduced to the public API
- Y = Minor version: if new, backwards compatible functionality is introduced to the public API
- Z = Patch version: if only backwards compatible bug fixes are introduced

-------------

<<<<<<< HEAD
## Version 3.1.2

### Changes
- Add `pytest --doctest-modules ./sam*` to `unittest.yml` in github actions workflows to test all docstring examples.

## Version 3.1.1

### Changes
- Went through all docstring examples and fixed non working ones (using `pytest --doctest-modules ./sam*`).
=======
## Version 3.1.1

### Changes
- Fixed all docstring examples (using `pytest --doctest-modules ./sam*`).
- Some bugfixes for SHAP and feature importance
- Updated index page of the documentation
>>>>>>> 41dd5d9d

## Version 3.1.0

### New features

- New class `sam.models.LassoTimeseriesRegressor` to create a Lasso regression model for time series data incl. quantile predictions.
- New class `sam.preprocessing.ClipTransformer` to clip input values to the range from the train set, making models more robust again
- New abstract base class `sam.validation.BaseValidator` for all validators.
- Renamed `sam.validation.RemoveFlatlines` to `sam.validation.FlatlineValidator`. `sam.validation.RemoveFlatlines` is still available, but removed in future versions.
- Renamed `sam.validation.RemoveExtremeValues` to `sam.validation.MADValidator`. `sam.validation.RemoveExtremeValues` is still available, but removed in future versions.
- New class `sam.validation.OutsideRangeValidator` for checking / removing data outside of a range. 
- New function `datetime_train_test_split` to split pandas dataframes and series based on a datetime.
- New `sam.datasets` module containing functions for loading read-to-use datasets: `sam.datasets.load_rainbow_beach` and `sam.datasets.load_sewage_data`.
st outliers.

## Version 3.0.4

### Changes
- Added `average_type` to `BaseTimeseriesRegressor.__init__()`.
- `MLPTimeseriesRegressor.__init__()` now passes `average_type` to `BaseTimeseriesRegressor.__init__()`.
- Update `BaseTimeseriesRegressor.score()` to account for the `self.average_type`: in case of "mean" take the MSE of the average predictions and in case of "median" take the MAE of the average predictions.
- Fixed various spelling errors in `CHANGELOG.MD` and `models`.
- Updated package dependencies for scikit-learn
- Changed the DeepExplainer to the model agnostic KernelExplainer, so we can remove all the v1 dependencies on tensorflow
- Fixed pytest MPL bug by temporarily setting it to a previous version 

## Version 3.0.3

### New features
- Data collection function `sam.data_sources.read_regenradar` does now accept `batch_size` and collects data in batches to avoid timeouts.

## Version 3.0.2

No changes, version bump only.

## Version 3.0.1

No changes, version bump only.

## Version 3.0.0

### New features
- New class `sam.feature_engineering.BaseFeatureEngineer` to create a default interface for feature engineering transformers.
- New class `sam.feature_engineering.FeatureEngineer` to make any feature engineering transformer from a function.
- New class `sam.feature_engineering.IdentyEngineer` to make a transformer that only passes data (does nothing). Utility for other features.
- New class `sam.feature_engineering.SimpleFeatureEngineer` for creating time series features: rolling features and time components (one-hot or cyclical)
- Utility functions `sam.models.utils.remove_target_nan` and `sam.models.utils.remove_until_first_value` for removing missings values in training data.

### Changes
- Replaces `SamQuantileMLP` with new `MLPTimeseriesRegressor`, which has more general purpose. Allows to provide any feature engineering transformer / pipeline. Default parameters are changed as well.
- New example notebooks and corresponding datasets for new feature engineering and model classes.
- Renaming name of `SPCRegressor` to `ConstantTimeseriesRegressor` for consistency. Also `SPCTemplate` was renamed to `ConstantTemplate` accordingly.
- Combination of `use_diff_of_y=True` and providing `y_scaler` did not work correctly. Fixed.
- Changed deprecated `lr` to `learning_rate` in `tensorflow.keras.optimizers.Adam`.
- All classes  now support `get_feature_names_out` instead of `get_feature_names`, which is consistent with `scikit-learn>=1.1`.
- Updated documentation and new examples for new feature engineering and model classes. `data/rainbow_beach.parquet` provides a new example dataset.


## Version 2.11.1

### Changes
- Fixed the version info for the Sphinx docs

## Version 2.11.0

### Changes
- Moved to pyproject.toml instead of setup.py to make this package more future proof
- Removed deprecated Azure Devops pipelines

## Version 2.10.3

### Changes
- Added `.readthedocs.yml` and `docs/requirements.txt` to include requirements for readthedocs build.


## Version 2.10.2

### Changes
- Updated `CONTRIBUTING.md` for open source / github contribution guidelines
- Added `black` to requirements and linting pipeline
- All code reformatted with `black` and project configuration

## Version 2.10.1

### Changes
- Revert version changes in `scikit-learn` and `tensorflow` due to compatibility issues

## 2.10.0

### Changes
- `decompose_datetime()` now also accepts a timezone argument. This enables the user to use time features in another timezone. For example: If your input data is in UTC, but you're expecting that human behaviour is also important and the model is applied on the Netherlands, you can add `Europe/Amsterdam` to `decompose_datetime` and it will convert the time from UTC to the correct time, also taking into account daylight savings. This only has an effect on the feature engineering, preprocessing and postprecessing should always happen on UTC dates.
- Fixed mypy errors in decompose_datetime.py
- Updated docstring examples in decompose_datetime.py (they work now)
## Version 2.9.1

### Changes
- MIT License added
- Additional information in `setup.py` and `setup.cfg` for license

## 2.9.0

### Changes
- Updates package dependencies to no longer use a fixed version, but instead a minimum version
- Changed logging submodule to logging_functions to prevent overwriting logging package
- Fixed some mypy errors
- Added fix for SHAP DeepExplainer: https://github.com/slundberg/shap/issues/2189
- Fixed some deprecation warnings

## 2.8.5

### Changes
- `pyproject.toml` provides settings for building package (required for PyPI)
- Additional information in `setup.py` for open source release

## 2.8.4

### Changes
- `predict` method from `sam.models.ConstantTimeseriesRegressor` now accepts kwargs for compatibility. Now, swapping models with `SamQuantileMLP` with `force_monotonic_quantiles` doesn't cause a failure.

## 2.8.3

### Changes
- `sam.models.QuantileMLP` requires `predict_ahead` to be int or list, but always casts to lists. Change to tuples in version 2.6.0, but caused inconsistencies and incorrect if statements.

## 2.8.2

### Changes
- `sam.visualization.sam_quantile_plot` now displays quantiles in 5 decimals, requirement from Aquasuite with larger quantiles.

## 2.8.1

### Changes
- New (optional) parameters for  `sam.validation.RemoveFlatlines`: `backfill` and `margin`
- Simplified `sam.validation.RemoveFlatlines` to use `pandas.DataFrame.rolling` functions

## Version 2.8.0

### Changes
- `SamQuantileMLP.predict` now accepts `force_monotonic_quantiles` to force quantiles to be monotonic using a postprocessing step.

## Version 2.7.0

### Changes
- Added a SPC model to SAM called `ConstantTimeseriesRegressor`, which uses the `SamQuantileRegressor` base class and can be used as a fall back or benchmark model

### Fixes
- `SamQuantileMLP` now accepts Sequence types for some of its init parameters (like quantiles, time_cyclicals etc.) and the default value is changed to tuples to prevent the infamous "Mutable default argument" issue.

## Version 2.6.0

### Changes
- Added a new abstract base class for all SAM models called `SamQuantileRegressor`, that contains some required abstract methods (fit, train, score, dump, load) any subclass needs to implement as well as some default implementations like a standard feature engineer. `SamQuantileMLP` is now a subclass of this new abstract base class, new classes will follow soon. 

## Version 2.5.6

### Changes
- `sam.visualization._evaluate_performance` now checks for nan in both `y_hat` and `y_true`.

## Version 2.5.5

### Changes
- `sam.visualization.performance_evaluation_fixed_predict_ahead` accepts `metric` parameter that indicates what metric to evaluate the performance with: 'R2' or 'MAE' (mean absolute error). Default metric is 'R2'.

## Version 2.5.4

### Changes

- No more bandit linting errors: replace `assert` statements
- Remove faulty try-except-pass constructions

### New features
- Function `sam.utils.contains_nan` and `sam.utils.assert_contains_nan` are added for validation

## Version 2.5.3

### Changes
- Scikit-learn version had to be <0.24.0 for certain features, TODO: update dependencies in the near future
- Updated README, setup.py and CONTRIBUTING in preparation for going open-source.

## Version 2.5.2

### Bugfix
- `LinearQuantileRegression` only contains parameters and pvalues, and data is no longer stored in
the class. This was unwanted.

### New features
- `LinearQuantileRegression` accepts `fit_intercept` parameter, similar to `sklearn.LinearRegression`.

## Version 2.5.1

### Bugfix

- `read_knmi_station_data`
  - Added a with statement to close API connection, which caused errors if used too many times  

## Version 2.5.0

### General changes
- Removed all deprecated functions, see next [subsection](#2.5.0.additional_changes) for details. All deprecated tests have been removed as well.
- All docstrings have been checked and (if needed) updated
- Type hinting in all files
- Linting changes:
   - Changed pipeline linter to flake8
   - Formatted all files in black
   - Split large classes and functions to satisfy a [maximum cyclomatic complexity](https://en.wikipedia.org/wiki/Cyclomatic_complexity) of 10
   - Moved inline imports to top of file if the packages were already imported by (any) parent
   - Sorted imports
- Updated the `README.MD` and `CONTRIBUTING.MD` files

### <a id="2.5.0.additional_changes"></a> Additional changes in subpackages
- `sam.data_sources`
    - Deleted deprecated function `sam.data_sources.create_synthetic_timeseries`
- `sam.feature_engineering`
    - Reduced duplicate code in `sam.feature_engineering.automatic_rolling_engineering` and `sam.feature_engineering.decompose_datetime`
    - `sam.feature_engineering.automatic_rolling_engineering`: all dataframe inputs must be linearly increasing in time and have a datetime index, if not an AssertionError is raised
    - Deleted deprecated function `sam.feature_engineering.build_timefeatures`
    - Moved hardcoded data in `sam.feature_engineering.tests.test_automatic_feature_engineering` to separate `test_data` parent folder
- `sam.feature_selection`
    - This subpackage is removed, as it was deprecated
- `sam.models`
    - Reduced complexity of `sam.models.SamQuantileMLP` by adding extra internal methods for large methods
- `sam.preprocessing`
    - Removed merge conflict files `sam.preprocessing\tests\test_scaling.py.orig` and `sam.preprocessing\data_scaling.py.orig`
    - Deleted deprecated function `sam.preprocessing.complete_timestamps`
- `sam.train_models`
    - This subpackage is removed, as it was deprecated
- `sam.utils`
    - Deleted deprecated functions: `sam.utils.MongoWrapper`, `sam.utils.label_dst`, `sam.utils.average_winter_time`, and `sam.utils.unit_to_seconds`
    - Added new function `sam.utils.has_strictly_increasing_index` to validate the datetime index of a dataframe
- `sam.visualization`
    - reduced complexity of `sam.visualization.sam_quantile_plot` by splitting the static and interactive plot in separate functions.

## Version 2.4.0

### New features
- `sam.data_sources.read_knmi_station_data` was added to get KNMI data for a selection of KNMI station numbers
- `sam.data_sources.read_knmi_stations` was added to get all automatic KNMI station meta data

### Bugfixes
- `sam.data_sources.read_knmi` was changed because of a new KNMI API. The package `knmy` does not work anymore. 
- `knmy` is no longer a (optional) dependency (outdated)

## Version 2.3.0

### New features
- `sam.visualization.quantile_plot` accepts `benchmark` parameter that plots the benchmark used to calculate the model performance

### Changes
- `sam.preprocessing.sam_reshape.sam_format_to_wide` now explicitly defines the arguments when calling `pd.pivot_table`
- `sam.metrics.r2_calculation.train_r2` can now use an array as a benchmark, not only a scalar average, for r2 calculation

## Version 2.2.0

### New features
- `sam.visualization.performance_evaluation_fixed_predict_ahead` accepts `train_avg_func` parameter that provides a function to calculate the average of the train set to use for r2 calculation (default=np.nanmean)

### New functions
- Name change: `sam.metrics.train_mean_r2` -> `sam.metrics.r2_calculation` to avoid circular import errors and the file now contains multiple methods
- New function: `sam.metrics.r2_calculation.train_r2` a renamed copy of `sam.metrics.r2_calculation.train_mean_r2` as any average can now be used for r2 calculation

### Changes
- `sam.metrics.train_mean_r2` is now deprecated and calls `sam.metrics.train_r2`

## Version 2.1.0

### New features
- `sam.data_sources.read_knmi` now accepts parameter `preprocessing` to transform data to more scales.

## Version 2.0.22

### New features
- `keras_joint_mae_tilted_loss`: to fit the median in quantile regression (use average_type='median' in SamQuantileMLP)
- `plot_feature_importances`: bar plot of feature importances (e.g. computed in SamQuantileMLP.quantile_feature_importances
- `compute_quantile_ratios`: to check the proportion of data falling beneath certain quantile

## Version 2.0.21

### Bugfixed
- eli5 uses the sklearn.metrics.scorer module, which is gone in 0.24.0, so we need <=0.24.0
- shap does not work with tensorflow 2.4.0 so we need <=2.3.1

## Version 2.0.20

### Bugfixed
- statsmodels is no longer a dependency (dependency introduced in version 2.0.19)

## Version 2.0.19

### New features
- `sam.metrics.tilted_loss`: A tilted loss function that works with numpy / pandas
- `sam.models.LinearQuantileRegression`: sklearn style wrapper for quantile regression using statsmodels

## Version 2.0.18

### Changes
- `sam.models.SamQuantileMLP`: Now stores the input columns (before featurebuilding) which can be accessed by `get_input_cols()`


## Version 2.0.17

### Changes
- `sam.validation.flatline`: Now accepts `window="auto"` option, for which the maximum flatline window is estimated in the `fit` method

## Version 2.0.16

### New functions
- New class: `sam.feature_engineering.SPEITransformer` for computing precipitation and evaporation features

## Version 2.0.15

### Bugfixes
- Fixed failing unit tests by removing tensorflow v1 code
- Fixed QuantileMLP, where the target would stay an integer, which fails with our custom loss functions
- Updated optional dependencies to everything we use
- With the latest pandas version a UTC to string conversion has been fixed. Removed our fix, upped the pandas version
- Updated scikit-learn to at least 0.21, which is required for the iterative imputer

### Development changes
- Added `run-linting.yml`  to run pycodestyle in devops pipelines
- Added `run-unittest.yml` to run pytest in devops pipelines
- Removed `.arcconfig` (old arcanist unit test configuration)
- Removed `.arclint` (old arcanist lint configuration)

## Version 2.0.14

### New functions
- `sam.visualisation.sam_quantile_plot`: Options to set `outlier_window` and `outlier_limit`, to only plot anomalies when at least `outlier_limit` anomalies are counted within the `outlier window`

### Bugfixes
- Bugfix in `sam.metrics.custom_callbacks`

## Version 2.0.11

### Bugfixes
- `sam.models.SamQuantileMLP.score`: if using y_scaler, now scales actual and prediction to equalize score to keras loss

## Version 2.0.10

### New functions
- `sam.models.SamQuantileMLP.quantile_feature_importances`: now has argument sum_time_components that summarizes feature importances for different features generated for a single component (i.e. in onehot encoding).

### Changes
- `sam.feature_engineering.automatic_rolling_engineering`: `estimator_type` argument can now also be 'bayeslin', which should be used if one hot components are used

### Bugfixes
- `sam.feature_engineering.automatic_rolling_engineering`: constant features are no longer deleted (broke one hot features)

## Version 2.0.9

### Bugfixes
- `sam.models.SamQuantileMLP`: When using y_scaler, name of rescaled y-series is set correctly.

### Changes
- `sam.models.SamQuantileMLP`: Now accepts a keyword argument `r2_callback_report` to add the new custom r2 callback.

### New functions
- `sam.metrics.custom_callbacks`: Added a custom callback that computes r2 with `sam.metrics.train_mean_r2` for each epoch

## Version 2.0.8

### Bugfixes
- `sam.validation.create_validation_pipe`: the imputation part is now correctly applied only to the `cols` columns in the df
- `sam.metrics.train_mean_r2`: now only adds non-nan values in np.arrays (previously would return nan R2)

## Version 2.0.7

### Changes
- `sam.visualization.quantile_plot`: now accepts custom outliers with 'outlier' argument

### Bugfixes
- `sam.visualization.quantile_plot`: now correctly shifts y_hat with predict_ahead

## Version 2.0.6

### New functions
- New function: `sam.metrics.train_mean_r2` that evaluates r2 based on the train set mean
- New function: `sam.visualization.performance_evaluation_fixed_predict_ahead` that evaluates model performance with certain predict ahead.

## Version 2.0.5

### Changes
- `sam.feature_engineering.automatic_rolling_engineering` now has new argument 'onehots'. The argument 'add_time_features' is now removed, as 'cyclicals' and 'onehots' now together make up both timefeatures

## Version 2.0.4

### Changes
- `sam.feature_engineering.decompose_datetime` 'components' argument now support 'secondofday'

## Version 2.0.3

### Changes
- `sam.visualization.quantile_plot` 'score' argument changed to 'title' to enhance generalizability

## Version 2.0.2

### New functions
- New function: `sam.visualization.quantile_plot` function creates an (interactive) plot of SamQuantileMLP output

### Changes
- `sam.feature_engineering.decompose_datetime` now has an new argument 'onehots' that converts time variables to one-hot-encoded
- `sam.feature_engineering.BuildRollingFeatures`: now as an argument 'add_lookback_to_colname'
- `sam.models.SamQuantileMLP`: now has argument 'time_onehots', default time variables adjusted accordingly
- `sam.models.SamQuantileMLP`: now has argument 'y_scaler'

### Bugfixes
- `sam.models.SamQuantileMLP`: setting use_y_as_feature to True would give error if predict ahead was 0.

## Version 2.0.1

### New functions
- New function: `sam.models.create_keras_autoencoder_mlp` function that returns keras MLP for unsupervised anomaly detection
- New function: `sam.models.create_keras_autoencoder_rnn` function that returns keras RNN for unsupervised anomaly detection
- Change `sam.models.create_keras_quantile_mlp`: supports momentum of 1.0 for no batch
normalization. Value of None is still supported.
- Change`sam.models.create_keras_quantile.rnn`: supports lower case layer types 'lstm' and 'gru'

## Version 2.0.0

A lot changed in version 2.0.0. Only changes compared to 1.0.3 are listed here.
For more details about any function, check the documentation.

### New functions

- `sam.preprocessing.RecurrentReshaper` transformer to transform 2d to 3d for Recurrent Neural networks
- `sam.preprocessing.scale_train_test` function that scales train and test set and returns fitted scalers
- `sam.validation.RemoveFlatlines` transformer that finds and removes flatlines from data
- `sam.validation.RemoveExtremeValues` transformer that finds and removes extreme values
- `sam.validation.create_validation_pipe` function that creates sklearn pipeline for data validation
- `sam.preprocessing.make_differenced_target` and `sam.preprocessing.inverse_differenced_target` allow for differencing a timeseries
- `sam.models.SamQuantileMLP` standard model for fitting wide-format timeseries data with an MLP
- `sam.models.create_keras_quantile_rnn` function that returns a keras RNN model that can predict means and quantiles
- Functions for benchmarking a model on some standard data (in sam format): `sam.models.preprocess_data_for_benchmarking`,
  `sam.models.benchmark_model`, `sam.models.plot_score_dicts`, `sam.models.benchmark_wrapper`
- `sam.feature_engineering.AutomaticRollingEngineering` transformer that calculates rolling features in a smart way

### New features

- `sam.data_sources.read_knmi` has an option to use a nearby weather station if the closest weather station contains nans
- `sam.exploration.lag_correlation` now accepts a list as the `lag` parameter
- `sam.visualization.plot_lag_correlation` looks better now
- `sam.recode_cyclical_features` now explicitly requires maximums and provides them for time features
- Added example for SamQuantileMLP at `http://10.2.0.20/sam/examples.html#samquantilemlp-demo`

### Bugfixes

- `sam.preprocessing.sam_format_to_wide` didn't work on pandas 0.23 and older
- `sam.exploration.lag_correlation` did not correctly use the correlation method parameter
- `sam.metrics.keras_tilted_loss` caused the entire package to crash if tensorflow wasn't installed
- `sam.visualization.plot_incident_heatmap` did not correctly set the y-axis
- `sam.feature_engineering.BuildRollingFeatures` threw a deprecationwarning on newer versions of pandas
- General fixes to typos and syntax in the documentation

## Version 1.0.3
Added new functions: `keras_joint_mse_tilted_loss`, `create_keras_quantile_mlp`

## Version 1.0.2

Change `decompose_datetime` and `recode_cyclical_features`: the `remove_original` argument has been deprecated and renamed to `remove_categorical`. The original name was wrong, since this parameter never removed the original features, but only the newly created categorical features.

Change `decompose_datetime` and `recode_cyclical_features`: a new parameter `keep_original` has been added. This parameter behaves the same as `BuildRollingFeatures`: it is True by default, but can be set to False to keep only the newly created features.

Add new functions: `keras_tilted_loss`, `keras_rmse`, `get_keras_forecasting_metrics`.

Improve `read_regenradar`: it now allows optional arguments to be passed directly to the lizard API. Unfortunately, as of now, we still don't have access to lizard API documentation, so usefulness of this new feature is limited.

## Version 1.0.1

Change `normalize_timestamps` signature and defaults. No UserWarning was given because the previous version was so broken that it needed to be fixed asap

Change `correct_outside_range`, `correct_below_threshold`, `correct_above_threshold` to accept series instead of a dataframe. The old behavior can be recreated: given `df` with column `TARGET`: The old behavior was `df = correct_outside_range(df, 'TARGET')`, equivalent new code is `df['TARGET'] = correct_outside_range(df['TARGET'])`.

Change `correct_outside_range`, `correct_below_threshold`, `correct_above_threshold` to ignore missing values completely. Previously, missing values were treated as outside the range.

Added new functions: `sam_format_to_wide`, `wide_to_sam_format`, `FunctionTransformerWithNames`

## Version 1.0

First release.<|MERGE_RESOLUTION|>--- conflicted
+++ resolved
@@ -9,24 +9,17 @@
 
 -------------
 
-<<<<<<< HEAD
 ## Version 3.1.2
 
 ### Changes
 - Add `pytest --doctest-modules ./sam*` to `unittest.yml` in github actions workflows to test all docstring examples.
 
-## Version 3.1.1
-
-### Changes
-- Went through all docstring examples and fixed non working ones (using `pytest --doctest-modules ./sam*`).
-=======
 ## Version 3.1.1
 
 ### Changes
 - Fixed all docstring examples (using `pytest --doctest-modules ./sam*`).
 - Some bugfixes for SHAP and feature importance
 - Updated index page of the documentation
->>>>>>> 41dd5d9d
 
 ## Version 3.1.0
 
