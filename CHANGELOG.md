--- conflicted
+++ resolved
@@ -9,15 +9,11 @@
 
 -------------
 
-<<<<<<< HEAD
 ## Version 3.2.1
 
 ### Changes
 - Added the option to forcefully overwrite the optimizer.
 
-
-=======
->>>>>>> 7963c7b8
 ## Version 3.2.0
 
 ### Changes
