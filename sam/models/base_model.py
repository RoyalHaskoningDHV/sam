import warnings
from abc import ABC, abstractmethod
from operator import itemgetter
from typing import Callable, List, Sequence, Tuple, Union

import numpy as np
import pandas as pd
from sam.feature_engineering import BaseFeatureEngineer, IdentityFeatureEngineer
from sam.models.utils import remove_target_nan, remove_until_first_value
from sam.metrics import joint_mae_tilted_loss, joint_mse_tilted_loss
from sam.preprocessing import inverse_differenced_target, make_shifted_target
from sam.utils import assert_contains_nans, make_df_monotonic
from sklearn.base import BaseEstimator, RegressorMixin, TransformerMixin
from sklearn.utils.validation import check_is_fitted
from sklearn.pipeline import Pipeline


class BaseTimeseriesRegressor(BaseEstimator, RegressorMixin, ABC):
    """
    This is an abstract class for all SAM models.
    Every SAM model (including the most used MLPTimeseriesRegressor) needs to inherit this class
    and implement the abstract methods.

    There are some notes:
    - There is no validation yet. Therefore, the input data must already be sorted and monospaced
    - The feature engineering should be provided as a any transformer. If the feature engineering
      is not provided, the identity transformer will be used. Good practice is for example to use
      the SimpleFeatureEngineer
    - The prediction requires y as input. The reason for this is described in the predict function.
      Keep in mind that this is not directly 'cheating', since we are predicting a future value of
      y, and giving the present value of y as input to the predict.
      When predicting the present, this y is not needed and can be None

    Note that the below parameters are just for the abstract base class, and subclasses can have
    different `__init__` parameters.

    Parameters
    ----------
    predict_ahead: tuple of integers, optional (default=(0,))
        how many steps to predict ahead. For example, if (1, 2), the model will predict both 1 and
        2 timesteps into the future. If (0,), predict the present.
    quantiles: tuple of floats, optional (default=())
        The quantiles to predict. Values between 0 and 1. Keep in mind that the mean will be
        predicted regardless of this parameter
    use_diff_of_y: bool, optional (default=False)
        If True differencing is used (the difference between y now and shifted y),
        else differencing is not used (shifted y is used).
    timecol: string, optional (default=None)
        If not None, the column to use for constructing time features. For now,
        creating features from a DateTimeIndex is not supported yet.
    y_scaler: object, optional (default=None)
        Should be an sklearn-type transformer that has a transform and inverse_transform method.
        E.g.: StandardScaler() or PowerTransformer()
<<<<<<< HEAD
    feature_engineering: object, optional (default=None)
        Should be an sklearn-type transformer that has a transform method, e.g.
        `sam.feature_engineering.SimpleFeatureEngineer`.
=======
    average_type: str (default='mean')
        Determines what to fit as the average: 'mean', or 'median'. The average is the last
        node in the output layer and does not reflect a quantile, but rather estimates the central
        tendency of the data. Setting to 'mean' results in fitting that node with MSE, and
        setting this to 'median' results in fitting that node with MAE (equal to 0.5 quantile).
>>>>>>> aa4dcf63
    kwargs: dict, optional
        Not used. Just for compatibility of models that inherit from this class.

    Attributes
    ----------
    feature_engineer_: Sklearn transformer
        The transformer used on the raw data before prediction
    prediction_cols_: array of strings
        The names of the output columns from the model.
    model_: underlying model (not implemented here)
        The underlying model
    """

    def __init__(
        self,
        predict_ahead: Sequence[int] = (0,),
        quantiles: Sequence[float] = (),
        use_diff_of_y: bool = False,
        timecol: str = None,
        y_scaler: TransformerMixin = None,
        average_type: str = "mean",
        feature_engineer: BaseFeatureEngineer = None,
        **kwargs,
    ) -> None:
        self.predict_ahead = predict_ahead
        self.quantiles = quantiles
        self.use_diff_of_y = use_diff_of_y
        self.timecol = timecol
        self.y_scaler = y_scaler
        self.average_type = average_type
        self.feature_engineer_ = (
            feature_engineer if feature_engineer else IdentityFeatureEngineer()
        )

    @abstractmethod
    def get_untrained_model(self) -> Callable:
        """Returns an underlying model that can be trained

        This abstract method needs to be implemented by any class that inherits from
        SamQuantileRegressor. It returns a trainable model like Sklearn, keras or
        anything you can think of

        Returns
        -------
        A trainable model class
        """
        raise NotImplementedError("Abstract method. Needs to be implemented by subclass")

    def validate_predict_ahead(self):
        """
        Perform checks to validate the predict_ahead attribute
        """
        if np.isscalar(self.predict_ahead):
            self.predict_ahead = [self.predict_ahead]

        if not all([p >= 0 for p in self.predict_ahead]):
            raise ValueError("All values of predict_ahead must be 0 or larger!")

        if 0 in self.predict_ahead and self.use_diff_of_y:
            raise ValueError("use_diff_of_y must be false when predict_ahead is 0")

        if len(np.unique(self.predict_ahead)) != len(self.predict_ahead):
            raise ValueError("predict_ahead contains double values")

    def validate_data(self, X: pd.DataFrame) -> None:
        """
        Validates the data and raises an exception if:
        - There is no time columns
        - The data is not monospaced

        Parameters
        ----------
        x: pd.DataFrame
            The dataframe to validate
        """
        if self.timecol is None:
            if isinstance(X.index, pd.DatetimeIndex):
                monospaced = X.index.to_series().diff().dropna().unique().size == 1
            else:
                warnings.warn(
                    (
                        "No timecolumn given. Make sure the data is"
                        "monospaced when given to this model!"
                    ),
                    UserWarning,
                )
                monospaced = True
        else:
            monospaced = X[self.timecol].diff()[1:].unique().size == 1
        if not monospaced:
            raise ValueError(
                "Data is not monospaced, which is required for"
                "this model. fit/predict is not possible"
            )

    @staticmethod
    def verify_same_indexes(X: pd.DataFrame, y: pd.Series, y_can_be_none=True):
        """
        Verify that X and y have the same index
        """
        if not y.index.equals(X.index):
            raise ValueError("For training, X and y must have an identical index")

    def preprocess(self, X: pd.DataFrame, y: pd.DataFrame, train: bool = False):
        """
        Preprocess the data. This is the first step in the pipeline.
        """
        X, y = X.copy(), y.copy()
        y = make_shifted_target(y=y, use_diff_of_y=self.use_diff_of_y, lags=self.predict_ahead)
        if train:
            if self.y_scaler is not None:
                y = pd.DataFrame(
                    self.y_scaler.fit_transform(y),
                    index=X.index,
                    columns=y.columns,
                )
            self._set_input_cols(X)
            X = pd.DataFrame(
                self.feature_engineer_.fit_transform(X),
                index=X.index,
                columns=self.get_feature_names_out(),
            )
            self.n_inputs_ = len(self.get_feature_names_out())
        else:
            if self.y_scaler is not None:
                y = pd.DataFrame(
                    self.y_scaler.transform(y),
                    index=X.index,
                    columns=y.columns,
                )
            X = pd.DataFrame(
                self.feature_engineer_.transform(X),
                index=X.index,
                columns=self.get_feature_names_out(),
            )

        X, y = remove_until_first_value(X, y)
        X, y = remove_target_nan(X, y, use_x=False)

        return X, y

    def preprocess_fit(
        self,
        X: pd.DataFrame,
        y: pd.Series,
        validation_data: Tuple[pd.DataFrame, pd.Series] = None,
    ) -> Tuple[pd.DataFrame, pd.Series, pd.DataFrame, pd.Series]:
        """
        This function does the following:
        - Validate that the input is monospaced and has enough rows
        - Perform differencing on the target
        - Fitting/applying the feature engineer
        - Bookkeeping to create the output columns
        - Remove rows with nan that can't be used for fitting
        - Optionally, preprocess validation data to give to the fit

        Parameters
        ----------
        X: pd.DataFrame
            The independent variables used to 'train' the model
        y: pd.Series
            Target data (dependent variable) used to 'train' the model.
        validation_data: tuple(pd.DataFrame, pd.Series) (X_val, y_val respectively)
            Data used for validation step

        Returns
        -------
        X_transformed: pd.DataFrame
            The transformed feature table, ready to be used in fitting the model
        y_transformed: pd.Series
            The transformed target, ready to be used in fitting the model
        X_val_transformed: pd.DataFrame
            The transformed feature table, ready to be used for validating the model
            If no validation data is provided, this returns None
        y_val_transformed: pd.Series
            The transformed target, ready to be used for validating the model
            If no validation data is provided, this returns None
        """
        BaseTimeseriesRegressor.verify_same_indexes(X, y)
        self.validate_predict_ahead()
        self.validate_data(X)

        # Create output column names. In this model, our outputs are assumed to have the
        # form: [quantile_1_output_1, quantile_1_output_2, ... ,
        # quantile_n_output_1, quantile_n_output_2, ..., mean_output_1, mean_output_2]
        # Where n_output (1 or 2 in this example) is decided by self.predict_ahead
        self.prediction_cols_ = [
            "predict_lead_{}_q_{}".format(p, q) for q in self.quantiles for p in self.predict_ahead
        ]
        self.prediction_cols_ += ["predict_lead_{}_mean".format(p) for p in self.predict_ahead]
        self.n_outputs_ = len(self.prediction_cols_)

        X_transformed, y_transformed = self.preprocess(X, y, train=True)

        assert_contains_nans(
            X_transformed, "Data cannot contain nans. Imputation not supported for now"
        )

        # Apply transformations to validation data if provided:
        if validation_data is not None:
            X_val, y_val = validation_data
            self.validate_data(X_val)
            X_val_transformed, y_val_transformed = self.preprocess(X_val, y_val, train=False)
        else:
            X_val_transformed, y_val_transformed = None, None

        return X_transformed, y_transformed, X_val_transformed, y_val_transformed

    @abstractmethod
    def fit(
        self,
        X: pd.DataFrame,
        y: pd.Series,
        validation_data: Tuple[pd.DataFrame, pd.Series] = None,
        **fit_kwargs,
    ) -> Callable:
        """Fit the underlying model

        This abstract method needs to be implemented by any class inheriting from
        SamQuantileRegressor. This function receives preprocessed input data and
        applies feature building and trains the underlying model.

        It is advised to use the `preprocess_fit()` function in any implementation.

        Parameters
        ----------
        X : pd.DataFrame
            The preprocessed input data for the model
        y : pd.Series
            The preprocessed target for the model
        validation_data : Tuple[pd.DataFrame, pd.Series], optional
            Validation data to calculate metric scores during training, by default None

        Returns
        -------
        Callable
            Usually this returns the history of the fit (when using keras)
        """
        raise NotImplementedError("Abstract method. Needs to be implemented by subclass")

    @abstractmethod
    def predict(
        self, X: pd.DataFrame, y: pd.Series = None, return_data: bool = False
    ) -> Union[pd.DataFrame, Tuple[pd.DataFrame, pd.DataFrame]]:
        """Predict on new data using a trained model

        This abstract method needs to be implemented by any class inheriting from
        SamQuantileRegressor. This function receives preprocessed input data and
        applies feature building and predicts the target using a trained model.

        Important! This is different from sklearn/tensorflow API...
        We need y during prediction for two reasons:
        1) a lagged version is used for feature engineering
        2) The underlying model can predict a differenced number, and then we want to output the
           'real' prediction, so we need y to undo the differencing
        Keep in mind that prediction will work if you are predicting the future. e.g. you have
        data from 00:00-12:00, and are predicting 4 hours into the future, it will predict what
        the value will be at 4:00-16:00

        It is advised to use the `preprocess_predict()` and
        `postprocess_predict()` functions in any implementation.

        Parameters
        ----------
        X : pd.DataFrame
            The independent variables used to predict.
        y : pd.Series, optional
            The target values, by default None
        return_data : bool, optional
            whether to return only the prediction, or to return both the prediction and the
            transformed input (X) dataframe., by default False

        Returns
        -------
        prediction: pd.DataFrame
            The predictions coming from the model
        X_transformed: pd.DataFrame, optional
            The transformed input data, when return_data is True, otherwise None
        """
        raise NotImplementedError("Abstract method. Needs to be implemented by subclass")

    def preprocess_predict(
        self, X: pd.DataFrame, y: pd.Series, dropna: bool = False
    ) -> pd.DataFrame:
        """
        Transform a DataFrame X so it can be fed to self.model_.
        This is useful for several usecases, where you want to use the underlying
        keras model as opposed to the wrapper. For example shap, eli5, and even just
        implementing the `predict` function.

        Parameters
        ----------
        X: pd.DataFrame
            The training input samples.
        y: pd.Series
            The target values.
        dropna: bool, optional (default=False)
            If True, delete the rows that contain NaN values.
        """
        # This function only works if the estimator is fitted
        check_is_fitted(self, "feature_engineer_")

        if y is not None:
            BaseTimeseriesRegressor.verify_same_indexes(X, y)

        X_transformed = pd.DataFrame(
            self.feature_engineer_.transform(X),
            index=X.index,
            columns=self.get_feature_names_out(),
        )

        if dropna:
            X_transformed = X_transformed[~np.isnan(X_transformed).any(axis=1)]
        return X_transformed

    def postprocess_predict(
        self,
        prediction: pd.DataFrame,
        X: pd.DataFrame,
        y: pd.Series,
        force_monotonic_quantiles: bool = False,
    ) -> pd.DataFrame:
        """
        Postprocessing function for the prediction result.

        Parameters
        ----------
        prediction : pd.DataFrame
            Dataframe containing the prediction.
        X : pd.DataFrame
            The training input samples.
        y : pd.Series
            The target values.
        force_monotonic_quantiles : bool, optional (default=False)
            whether to force quantiles to not overlap. When fitting multiple quantile regressions
            it is possible that individual quantile regression lines over-lap, or in other words,
            a quantile regression line fitted to a lower quantile predicts higher that a line
            fitted to a higher quantile. If this occurs for a certain prediction, the output
            distribution is invalid. In this function we force monotonicity by making the outer
            quantiles at least as high as the inner quantiles.

        Returns
        -------
        pd.DataFrame
            Postprocessed predictions.
        """
        # Put the predictions in a dataframe so we can undo the differencing
        prediction = pd.DataFrame(prediction, columns=self.prediction_cols_, index=X.index)

        # Undo the scaling per quantile
        if self.y_scaler is not None:
            for output_col in [f"q_{q}" for q in self.quantiles] + ["mean"]:
                mask = prediction.columns.str.contains(output_col)
                sub_prediction = prediction.loc[:, mask]
                sub_prediction = pd.DataFrame(
                    self.y_scaler.inverse_transform(sub_prediction.values),
                    index=sub_prediction.index,
                    columns=sub_prediction.columns,
                )
                prediction.loc[:, mask] = sub_prediction

        # Undo the differencing
        if self.use_diff_of_y:
            prediction = inverse_differenced_target(prediction, y)

        if force_monotonic_quantiles:
            prediction = self.make_prediction_monotonic(prediction)

        if prediction.shape[1] == 1:
            prediction = prediction.iloc[:, 0]

        return prediction

    def make_prediction_monotonic(self, prediction: pd.DataFrame) -> pd.DataFrame:
        """
        When fitting multiple quantile regressions it is possible that individual quantile
        regression lines over-lap, or in other words, a quantile regression line fitted to a lower
        quantile predicts higher that a line fitted to a higher quantile. If this occurs for a
        certain prediction, the output distribution is invalid. In this function we force
        monotonicity by making the outer quantiles at least as high as the inner quantiles.

        Parameters
        ----------
        prediction : pd.DataFrame
            Dataframe containing a prediction containing several quantiles

        Returns
        -------
        pd.DataFrame
            Prediction for which the quantiles are (now) monotonic
        """
        # Retrieve prediction columns and split them by group (predict ahead)
        grouped_cols = {}
        for p in self.predict_ahead:
            grouped_cols[p] = [
                [q, "predict_lead_{}_q_{}".format(p, q)]
                for q in self.quantiles
                if "predict_lead_{}_q_{}".format(p, q) in prediction.columns
            ]

        # Divide and order ascending
        lower_band_groups = []
        upper_band_groups = []
        for predict_ahead in grouped_cols:
            sorted_cols = grouped_cols[predict_ahead]
            sorted_cols.sort(key=itemgetter(0))
            upper_band = [x[1] for x in sorted_cols if x[0] > 0.5]
            lower_band = [x[1] for x in sorted_cols if x[0] < 0.5][::-1]
            if upper_band:
                upper_band_groups.append(upper_band)
            if lower_band:
                lower_band_groups.append(lower_band)

        # Upper band quantiles should monotonic increase, and lower band quantiles should
        # monotonic decrease
        for g in upper_band_groups:
            prediction[g] = make_df_monotonic(prediction[g], aggregate_func="max")
        for g in lower_band_groups:
            prediction[g] = make_df_monotonic(prediction[g], aggregate_func="min")

        return prediction

    def get_feature_names_out(self, input_features=None) -> List[str]:
        """
        Function for obtaining feature names. Generally used instead of the attribute, and more
        compatible with the sklearn API.

        Returns
        -------
        list:
            list of feature names
        """

        if hasattr(self.feature_engineer_, "feature_engineer_"):
            return self.feature_engineer_.get_feature_names_out()
        elif isinstance(self.feature_engineer_, Pipeline):
            # select last step that has get_feature_names method
            feature_steps = [
                step[-1]
                for step in self.feature_engineer_.steps
                if hasattr(step[-1], "get_feature_names_out")
            ]
            if len(feature_steps) > 0:
                return feature_steps[-1].get_feature_names_out()
            else:
                raise ValueError(
                    "Feature engineering pipelines require at least one step "
                    "with get_feature_names method"
                )
        else:
            raise ValueError("Feature engineering must be a Pipeline or a BaseFeatureEngineer")

    def _set_input_cols(self, X: pd.DataFrame) -> None:
        """
        Function to set the attribute self._input_cols (input column names).
        Only used internally right before the feature building.
        Time column is not included, since time is always a dependency
        This can be used to determine model dependencies

        Parameters
        ----------
        X: pd.DataFrame
            The DataFrame that contains the input columns
        """
        col_names = X.columns.values
        col_names = col_names[col_names != self.timecol]
        self._input_cols = col_names

    def get_input_cols(self) -> np.ndarray:
        """
        Function to obtain the input column names.
        This can be used to determine model dependencies
        Time column is not included, since time is always a dependency

        Returns
        -------
        list:
            The input column names
        """
        check_is_fitted(self, "_input_cols")
        return self._input_cols

    def get_actual(self, y: pd.Series) -> Union[pd.Series, pd.DataFrame]:
        """
        Convenience function for getting the actual values (perfect prediction).
        Mainly useful for scoring the model. This essentially does and undoes differencing
        on y, meaning this function will output what a perfect model would have outputted.
        If predict_ahead is 0, no differencing is done anyway, so y is just returned unchanged.

        Returns a Series of a Dataframe depending on the number of values in self.predict_ahead

        Parameters
        -------
        y:
            The target values

        Returns
        -------
        pd.Series or pd.DataFrame:
            y after applying differencing and undoing the process (if self.use_diff_of_y)
            If self.predict_ahead is a single value, this function will return a series.
            If self.predict_ahead has multiple values (list), this function will return a
            dataframe.
        """
        # This function only works if the estimator is fitted
        check_is_fitted(self, "model_")

        # No scaling or differencing applied, because the predict() method already reversed this
        actual = make_shifted_target(y=y, use_diff_of_y=False, lags=self.predict_ahead)

        if actual.shape[1] == 1:
            actual = actual.iloc[:, 0]

        return actual

    def score(self, X: pd.DataFrame, y: pd.Series) -> float:
        """
        Default score function. Uses sum of tilted loss of quantile predictions plus the mse
        of the mean predictions or mae of the median predictions.

        Parameters
        ----------
        X: pd.DataFrame
            The independent variables used to predict.
        y: pd.Series
            The target values

        Returns
        -------
        float:
            The score
        """
        # This function only works if the estimator is fitted
        check_is_fitted(self, "model_")
        # We need a dataframe, regardless of if these functions outputs a series or dataframe
        prediction = pd.DataFrame(self.predict(X, y), columns=self.prediction_cols_)
        actual = pd.DataFrame(self.get_actual(y))

        # scale these predictions back to get a score that is in same units as keras loss
        if self.y_scaler is not None:
            pred_scaled = np.zeros_like(prediction)
            for i in range(prediction.shape[1]):
                pred_scaled[:, i] = self.y_scaler.transform(
                    prediction.iloc[:, i].values.reshape(-1, 1)
                ).ravel()
            prediction = pd.DataFrame(
                pred_scaled, columns=prediction.columns, index=prediction.index
            )

            actual = pd.DataFrame(
                self.y_scaler.transform(actual.values).ravel(),
                index=actual.index,
                columns=actual.columns,
            )

        # actual usually has some missings at the end
        # prediction usually has some missings at the beginning
        # We ignore the rows with missings
        prediction, actual = remove_target_nan(prediction, actual, use_x=True)

        # Calculate the joint tilted loss of all the average and quantile predictions
        if self.average_type == "median":
            loss = joint_mae_tilted_loss(
                actual, prediction, quantiles=self.quantiles, n_targets=len(self.predict_ahead)
            )
        elif self.average_type == "mean":
            loss = joint_mse_tilted_loss(
                actual, prediction, quantiles=self.quantiles, n_targets=len(self.predict_ahead)
            )

        score = -1 * loss
        return score

    @abstractmethod
    def dump(self, foldername: str, prefix: str = "model") -> None:
        """Save a model to disk

        This abstract method needs to be implemented by any class inheriting from
        SamQuantileRegressor. This function dumps the SAM model to disk.

        Parameters
        ----------
        foldername : str
            The folder location where to save the model
        prefix : str, optional
           The prefix used in the filename, by default "model"
        """
        return None

    @classmethod
    @abstractmethod
    def load(cls, foldername, prefix="model"):
        """Load a model from disk

        This abstract method needs to be implemented by any class inheriting from
        SamQuantileRegressor. This function loads a SAM model from disk.

        Parameters
        ----------
        foldername : str
            The folder location where the model is stored
        prefix : str, optional
           The prefix used in the filename, by default "model"

        Returns
        -------
        The SAM model that has been loaded from disk
        """
        return None<|MERGE_RESOLUTION|>--- conflicted
+++ resolved
@@ -51,17 +51,14 @@
     y_scaler: object, optional (default=None)
         Should be an sklearn-type transformer that has a transform and inverse_transform method.
         E.g.: StandardScaler() or PowerTransformer()
-<<<<<<< HEAD
-    feature_engineering: object, optional (default=None)
-        Should be an sklearn-type transformer that has a transform method, e.g.
-        `sam.feature_engineering.SimpleFeatureEngineer`.
-=======
     average_type: str (default='mean')
         Determines what to fit as the average: 'mean', or 'median'. The average is the last
         node in the output layer and does not reflect a quantile, but rather estimates the central
         tendency of the data. Setting to 'mean' results in fitting that node with MSE, and
         setting this to 'median' results in fitting that node with MAE (equal to 0.5 quantile).
->>>>>>> aa4dcf63
+    feature_engineering: object, optional (default=None)
+        Should be an sklearn-type transformer that has a transform method, e.g.
+        `sam.feature_engineering.SimpleFeatureEngineer`.
     kwargs: dict, optional
         Not used. Just for compatibility of models that inherit from this class.
 
