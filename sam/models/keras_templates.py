from typing import Callable

from sam.metrics import keras_joint_mae_tilted_loss, keras_joint_mse_tilted_loss


def create_keras_quantile_mlp(
    n_input: int,
    n_neurons: int,
    n_layers: int,
    n_target: int = 1,
    quantiles: list = None,
    dropout: float = 0.0,
    momentum: float = 1.0,
    hidden_activation: str = "relu",
    output_activation: str = "linear",
    lr: float = 0.001,
    average_type: str = "mean",
) -> Callable:
    """
    Creates a multilayer perceptron in keras.
    Optimizes the keras_joint_mse_tilted_loss to do multiple quantile and
    mean/median regression with a single model.

    Parameters
    ----------
    n_input: int
        Number of input nodes
    n_neurons: int
        Number of neurons hidden layer
    n_layers: int
        Number of hidden layers. 0 implies that the output is no additional layer
        between input and output.
    n_target: int, optional (default=1)
        Number of distinct outputs. Each will have their own mean and quantiles
        When fitting the model, this should be equal to the number of columns in y_train
    quantiles: list of floats (default=None)
        Quantiles to predict, values between 0 and 1,
        default is None, which returns a regular mlp (single output)
        for mean squared error regression
    dropout: float, optional (default=0.0)
        Rate parameter for dropout, value in (0,1).
        Default is 0.0, which means that no batch dropout is applied
    momentum: float, optional (default=1.0)
        Parameter for batch normalization, value in (0,1)
        default is 1.0, which means that no batch normalization is applied
        Smaller values means stronger batch normalization, see keras documentation.
        https://keras.io/layers/normalization/
    hidden_activation: str (default='relu')
        Activation function for hidden layers, for more explanation:
        https://keras.io/layers/core/
    output_activation: str (default='linear')
        Activation function for output layer, for more explanation:
        https://keras.io/layers/core/
    lr: float (default=0.001)
        Learning rate
    average_type: str (default='mean')
        Determines what to fit as the average: 'mean', or 'median'. The average is the last
        node in the output layer and does not reflect a quantile, but rather estimates the central
        tendency of the data. Setting to 'mean' results in fitting that node with MSE, and
        setting this to 'median' results in fitting that node with MAE (equal to 0.5 quantile).

    Returns
    --------
        keras model

    Examples
    --------
    >>> from sam.models import create_keras_quantile_mlp
    >>> from sam.datasets import load_rainbow_beach
    >>> data = load_rainbow_beach()
    >>> X, y = data, data["water_temperature"]
    >>> n_input = X.shape[1]
    >>> n_neurons = 64
    >>> n_layers = 3
    >>> quantiles = [0.1, 0.5, 0.9]
    >>> model = create_keras_quantile_mlp(n_input, n_neurons, n_layers, quantiles=quantiles)
    >>> model.fit(X, y, batch_size=16, epochs=20, verbose=0)  # doctest: +ELLIPSIS
    <keras.callbacks.History ...
    """
    from tensorflow.keras.layers import (
        Activation,
        BatchNormalization,
        Dense,
        Dropout,
        Input,
    )
    from tensorflow.keras.models import Model
    from tensorflow.keras.optimizers import Adam

    if quantiles is None:
        quantiles = []
    if dropout is None:
        dropout = 0.0
    if momentum is None:
        momentum = 1.0
    if len(quantiles) == 0:
        mse_tilted = "mse"
    else:

        def mse_tilted(y, f):
            if average_type == "mean":
                loss = keras_joint_mse_tilted_loss(y, f, quantiles, n_target)
            elif average_type == "median":
                loss = keras_joint_mae_tilted_loss(y, f, quantiles, n_target)
            return loss

    n_out = n_target * (len(quantiles) + 1)  # one extra for mean regression
    input_layer = Input((n_input,))
    h = input_layer

    # repeat adding the same type of layer
    for _ in range(n_layers):
        h = Dense(n_neurons)(h)
        if momentum < 1:
            h = BatchNormalization(momentum=momentum)(h)
        h = Activation(hidden_activation)(h)
        h = Dropout(rate=dropout)(h)
    out = Dense(n_out, activation=output_activation)(h)

    model = Model(inputs=input_layer, outputs=out)
    model.compile(loss=mse_tilted, optimizer=Adam(learning_rate=lr))

    return model


def create_keras_quantile_rnn(
    input_shape: tuple,
    n_neurons: int = 64,
    n_layers: int = 2,
    quantiles: list = None,
    n_target: int = 1,
    layer_type: str = "GRU",
    dropout: float = 0.0,
    recurrent_dropout: str = "dropout",
    hidden_activation: str = "relu",
    output_activation: str = "linear",
    lr: float = 0.001,
) -> Callable:
    """
    Creates a simple RNN (LSTM or GRU) with keras.
    Optimizes the keras_joint_mse_tilted_loss to do multiple quantile and
    mean regression with a single model.

    Parameters
    ----------
    input_shape: tuple,
        A shape tuple (integers) of single input sample, (window, number of features)
        where window is the parameter used in the preprocessing.RecurrentReshaper class
    n_neurons: int (default=64)
        Number of neurons hidden layer
    n_layers: int (default=2)
        Number of hidden layers. 0 implies that the output is no additional layer
        between input and output.
    quantiles: list of floats (default=None)
        Quantiles to predict, values between 0 and 1,
        default is None, which returns a regular rnn (single output)
        for mean squared error regression
    n_target: int, optional (default=1)
        Number of distinct outputs. Each will have their own mean and quantiles
        When fitting the model, this should be equal to the number of columns in y_train
    layer_type: str (default='GRU')
        Type of recurrent layer
        Options: 'LSTM' (long short-term memory) or 'GRU' (gated recurrent unit)
    dropout: float, optional (default=0.0)
        Rate parameter for dropout, value in (0,1)
        default is 0.0, which means that no batch dropout is applied
    recurrent_dropout: float or str, optional (default='dropout')
        Rate parameter for dropout, value in (0,1)
        default is 'dropout', which means that recurrent dropout is equal to
        dropout parameter (dropout between layers)
    hidden_activation: str (default='relu')
        Activation function for hidden layers, for more explanation:
        https://keras.io/layers/core/
    output_activation: str (default='linear')
        Activation function for output layer, for more explanation:
        https://keras.io/layers/core/
    lr: float (default=0.001)
        Learning rate

    Returns
        keras model

    Examples
    --------
    >>> import pandas as pd
    >>> import numpy as np
    >>> from sam.data_sources import synthetic_date_range, synthetic_timeseries
    >>> from sam.preprocessing import RecurrentReshaper
    >>> from sam.models import create_keras_quantile_rnn
    >>> dates = pd.Series(synthetic_date_range().to_pydatetime())
    >>> y = synthetic_timeseries(dates, daily = 2, noise = {'normal': 0.25}, seed=2)
    >>> y = y[~np.isnan(y)]
    >>> X = pd.DataFrame(y)
    >>> X_3d = RecurrentReshaper(window=24, lookback = 1).fit_transform(X)
    >>> X_3d = X_3d[24:]
    >>> y = y[24:]
    >>> input_shape = X_3d.shape[1:]
    >>> model = create_keras_quantile_rnn(input_shape, quantiles=[0.01, 0.99])
    >>> model.fit(X_3d, y, batch_size=32, epochs=5, verbose=0)  # doctest: +ELLIPSIS
    <keras.callbacks.History ...
    """
    from tensorflow.keras.layers import GRU, LSTM, Dense, Input
    from tensorflow.keras.models import Model
    from tensorflow.keras.optimizers import Adam

    if quantiles is None:
        quantiles = []
    if dropout is None:
        dropout = 0.0
    if len(quantiles) == 0:
        mse_tilted = "mse"
    else:

        def mse_tilted(y, f):
            loss = keras_joint_mse_tilted_loss(y, f, quantiles, n_target)
            return loss

    # Recurrent layer is either LSTM or GRU
    if layer_type.upper() == "LSTM":
        RNN = LSTM
    elif layer_type.upper() == "GRU":
        RNN = GRU
    else:
        raise ValueError('Invalid layer_type, choose "LSTM" or "GRU"')
    if recurrent_dropout == "dropout":
        recurrent_dropout = dropout
    n_out = n_target * (len(quantiles) + 1)  # one extra for mean regression

    input_layer = Input(input_shape)
    h = input_layer
    for i in range(n_layers):
        # last layer returns last value of sequence:
        return_sequences = i < n_layers - 1
        h = RNN(
            n_neurons,
            activation=hidden_activation,
            dropout=dropout,
            recurrent_dropout=recurrent_dropout,
            return_sequences=return_sequences,
        )(h)
    out = Dense(n_out, activation=output_activation)(h)
    model = Model(inputs=input_layer, outputs=out)
    model.compile(loss=mse_tilted, optimizer=Adam(lr=lr))
    return model


def create_keras_autoencoder_mlp(
    n_input: int,
    encoder_neurons: list = [64, 16],
    dropout: float = 0.0,
    momentum: float = 1.0,
    hidden_activation: str = "relu",
    output_activation: str = "linear",
    lr: float = 0.001,
) -> Callable:
    """
    Function to create an MLP auto-encoder in keras
    Optimizes the mean squared error to reconstruct input,
    after passing input through bottleneck neural network.

    Parameters
    ----------
    n_input: int
        Number of input nodes
    encoder_neurons: list (default=[64, 16])
        List of integers, each representing the number of neurons per layer
        within the encoder. Decoder is reversed version of encoder.
        Last element is number of neurons in "representation" layer
        Example:
        If n_layers=[64, 12], number of features is 120,
        the number of neurons per layer is [120, 64, 12, 64, 120].
    dropout: float, optional (default=0.0)
        Rate parameter for dropout, value in (0,1)
        default is 0.0, which means that no batch dropout is applied
    momentum: float, optional (default=1.0)
        Parameter for batch normalization, value in (0,1)
        default is 1.0, which means that no batch normalization is applied
        Smaller values means stronger batch normalization, see keras documentation.
        https://keras.io/layers/normalization/
    hidden_activation: str (default='relu')
        Activation function for hidden layers, for more explanation:
        https://keras.io/layers/core/
    output_activation: str (default='linear')
        Activation function for output layers, for more explanation:
        https://keras.io/layers/core/
    lr: float (default=0.001)
        Learning rate

    Returns
        keras model

    Examples
    --------
    >>> import pandas as pd
    >>> from sam.data_sources import synthetic_date_range, synthetic_timeseries
    >>> from sam.preprocessing import RecurrentReshaper
    >>> from sam.models import create_keras_autoencoder_mlp
    >>> dates = pd.Series(synthetic_date_range().to_pydatetime())
<<<<<<< HEAD
    >>> X = [synthetic_timeseries(dates, daily=2, noise={'normal': 0.25}, seed=i) \
    ...    for i in range(100)]
=======
    >>> X = [synthetic_timeseries(dates, daily=2, noise={'normal': 0.25}, seed=i)
    ...      for i in range(100)]
>>>>>>> 41dd5d9d
    >>> X = pd.DataFrame(X)
    >>> model = create_keras_autoencoder_mlp(n_input=100)
    >>> model.fit(X.T, X.T, batch_size=32, epochs=5, verbose=0)  # doctest: +ELLIPSIS
    <keras.callbacks.History ...
    """
    from tensorflow.keras.layers import (
        Activation,
        BatchNormalization,
        Dense,
        Dropout,
        Input,
    )
    from tensorflow.keras.models import Model
    from tensorflow.keras.optimizers import Adam

    if dropout is None:
        dropout = 0.0
    if momentum is None:
        momentum = 1.0

    input_layer = Input((n_input,))
    # encoder
    h = input_layer
    # For each n_neuron value, add a dense layer to the model
    n_neurons = encoder_neurons + encoder_neurons[:-1][::-1]
    for n in n_neurons:
        h = Dense(n)(h)
        if momentum < 1:
            h = BatchNormalization(momentum=momentum)(h)
        h = Activation(hidden_activation)(h)
        h = Dropout(rate=dropout)(h)
    # output layer
    out = Dense(n_input, activation=output_activation)(h)
    # compile
    model = Model(inputs=input_layer, outputs=out)
    model.compile(loss="mse", optimizer=Adam(lr=lr))
    return model


def create_keras_autoencoder_rnn(
    input_shape: tuple,
    encoder_neurons: list = [64, 16],
    layer_type: str = "GRU",
    dropout: float = 0.0,
    recurrent_dropout: float = 0.0,
    hidden_activation: str = "relu",
    output_activation: str = "linear",
    lr: float = 0.001,
) -> Callable:
    """
    Function to create a recurrent auto-encoder in keras
    Optimizes the mean squared error to reconstruct input,
    after passing input through bottleneck neural network.
    Reference:
    https://towardsdatascience.com/lstm-autoencoder-for-anomaly-detection-e1f4f2ee7ccf
    https://blog.keras.io/building-autoencoders-in-keras.html

    Parameters
    ----------
    input_shape: tuple,
        shape of single input sample, (recurrent steps, number of features)
    encoder_neurons: list (default=[64, 16])
        List of integers, each representing the number of neurons per layer
        within the encoder. Decoder is reversed version of encoder.
        Last element is number of neurons in "representation" layer
        Example:
        If n_layers=[64, 12], number of features is 120,
        the number of neurons per layer is [120, 64, 12, 64, 120].
    layer_type: str (default='GRU')
        Type of recurrent layer
        Options: 'LSTM' (long short-term memory) or 'GRU' (gated recurrent unit)
    dropout: float, optional (default=0.0)
        Rate parameter for dropout, value in (0,1)
        default is 0.0, which means that no batch dropout is applied
    recurrent_dropout: float, optional (default=0.0)
        Rate parameter for dropout, value in (0,1)
        default is 0.0, which means that recurrent dropout is equal to
        dropout parameter (dropout between layers)
    hidden_activation: str (default='relu')
        Activation function for hidden layers, for more explanation:
        https://keras.io/layers/core/
    output_activation: str (default='linear')
        Activation function for output layers, for more explanation:
        https://keras.io/layers/core/
    lr: float (default=0.001)
        Learning rate

    Returns
        keras model

    Examples
    --------
    >>> import pandas as pd
    >>> from sam.data_sources import synthetic_date_range, synthetic_timeseries
    >>> from sam.preprocessing import RecurrentReshaper
    >>> from sam.models import create_keras_autoencoder_rnn
    >>> dates = pd.Series(synthetic_date_range().to_pydatetime())
    >>> y = synthetic_timeseries(dates, daily=2, noise={'normal': 0.25}, seed=2)
    >>> X = pd.DataFrame(y)
    >>> X_3d = RecurrentReshaper(window=24, lookback=1).fit_transform(X)
    >>> X_3d = X_3d[24:]
    >>> input_shape = X_3d.shape[1:]
    >>> model = create_keras_autoencoder_rnn(input_shape)
    >>> model.fit(X_3d, X_3d, batch_size=32, epochs=5, verbose=0)  # doctest: +ELLIPSIS
    <keras.callbacks.History ...
    """
    from tensorflow.keras.layers import (
        GRU,
        LSTM,
        Dense,
        Input,
        RepeatVector,
        TimeDistributed,
    )
    from tensorflow.keras.models import Model
    from tensorflow.keras.optimizers import Adam

    if dropout is None:
        dropout = 0.0
    lookback = input_shape[0]
    n_features = input_shape[1]
    if layer_type.upper() == "LSTM":
        RNN = LSTM
    elif layer_type.upper() == "GRU":
        RNN = GRU
    else:
        raise ValueError('layer_type should be "LSTM" or "GRU"')

    input_layer = Input(input_shape)
    # encoder
    h = input_layer
    # For each n_neuron value, add an rnn layer to the model
    n_layers = len(encoder_neurons)
    for i in range(n_layers - 1):
        h = RNN(
            encoder_neurons[i],
            activation=hidden_activation,
            dropout=dropout,
            recurrent_dropout=recurrent_dropout,
            return_sequences=True,
        )(h)
    # Last layer of encoder: only return last value of the LSTM output sequence
    h = RNN(
        encoder_neurons[-1],
        activation=hidden_activation,
        dropout=dropout,
        recurrent_dropout=recurrent_dropout,
        return_sequences=False,
    )(h)
    # decoder
    # repeat 1d representation to feed to an rnn layer
    h = RepeatVector(lookback)(h)
    # Reverse layers to create symmetric model
    for i in range(n_layers - 1, 0, -1):
        h = RNN(
            encoder_neurons[i],
            activation=hidden_activation,
            dropout=dropout,
            recurrent_dropout=recurrent_dropout,
            return_sequences=True,
        )(h)
    out = TimeDistributed(Dense(n_features, activation=output_activation))(h)
    # compile
    model = Model(inputs=input_layer, outputs=out)
    model.compile(loss="mse", optimizer=Adam(lr=lr))
    return model<|MERGE_RESOLUTION|>--- conflicted
+++ resolved
@@ -296,13 +296,8 @@
     >>> from sam.preprocessing import RecurrentReshaper
     >>> from sam.models import create_keras_autoencoder_mlp
     >>> dates = pd.Series(synthetic_date_range().to_pydatetime())
-<<<<<<< HEAD
-    >>> X = [synthetic_timeseries(dates, daily=2, noise={'normal': 0.25}, seed=i) \
-    ...    for i in range(100)]
-=======
     >>> X = [synthetic_timeseries(dates, daily=2, noise={'normal': 0.25}, seed=i)
     ...      for i in range(100)]
->>>>>>> 41dd5d9d
     >>> X = pd.DataFrame(X)
     >>> model = create_keras_autoencoder_mlp(n_input=100)
     >>> model.fit(X.T, X.T, batch_size=32, epochs=5, verbose=0)  # doctest: +ELLIPSIS
