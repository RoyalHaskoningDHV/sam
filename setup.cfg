[pycodestyle]
max-line-length = 99
exclude = .ipynb_checkpoints

[pep8]
max-line-length = 99
exclude = .ipynb_checkpoints

[flake8]
max-line-length = 99
extend-ignore = E203
exclude = .ipynb_checkpoints
max-complexity = 10

[metadata]
description-file = README.md
<<<<<<< HEAD
major-version = 2.9
minor-version = 0
=======
license_files = LICENSE
major-version = 2.10
minor-version = 3
>>>>>>> 5f569520
<|MERGE_RESOLUTION|>--- conflicted
+++ resolved
@@ -14,11 +14,6 @@
 
 [metadata]
 description-file = README.md
-<<<<<<< HEAD
-major-version = 2.9
-minor-version = 0
-=======
 license_files = LICENSE
 major-version = 2.10
-minor-version = 3
->>>>>>> 5f569520
+minor-version = 3