[pycodestyle]
max-line-length = 99
exclude = .ipynb_checkpoints

[pep8]
max-line-length = 99
exclude = .ipynb_checkpoints

[flake8]
max-line-length = 99
extend-ignore = E203
exclude = .ipynb_checkpoints
max-complexity = 10

[metadata]
description-file = README.md
<<<<<<< HEAD
license_files = LICENSE
major-version = 2.8
minor-version = 6
=======
major-version = 2.9
minor-version = 0
>>>>>>> 7e3e62b2
<|MERGE_RESOLUTION|>--- conflicted
+++ resolved
@@ -14,11 +14,6 @@
 
 [metadata]
 description-file = README.md
-<<<<<<< HEAD
 license_files = LICENSE
-major-version = 2.8
-minor-version = 6
-=======
 major-version = 2.9
-minor-version = 0
->>>>>>> 7e3e62b2
+minor-version = 1